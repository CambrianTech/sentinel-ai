# Byte-compiled / optimized / DLL files
__pycache__/
*.py[cod]
*$py.class

# Jupyter Notebook checkpoints
.ipynb_checkpoints/

# Environment
.env
.venv/
env/
venv/
ENV/

# PyTorch checkpoints and logs
*.pt
*.pth
checkpoints/
logs/

# Colab-specific
*.ipynb_uploads
colab_checkpoints/

# Tokenized datasets and Hugging Face cache
*.arrow
*.cache
cache/
datasets/__pycache__/
datasets/**/*.arrow
datasets/**/cache/
~$*

# Hugging Face transformers/datasets
~/.cache/huggingface/
~/.huggingface/

# General editor settings
.vscode/
.idea/
.DS_Store
*.swp

# Model outputs
outputs/
generated/
<<<<<<< HEAD
validation_results/
dist/
pruning_results/

# Visualization files
*.png
*.jpg
*.jpeg
*.gif
*.pdf

# Temporary files
message.txt
docs/MANIFESTO.md
=======

# Benchmark results, but keep specific examples
/pruning_results/*
!/pruning_results/examples/
/pruning_speed_results.png

# Configuration files with runtime data
/config/specialization_patterns.json

# Temporary and development files
message.txt
MANIFESTO.md
>>>>>>> 1fc7ffab
<|MERGE_RESOLUTION|>--- conflicted
+++ resolved
@@ -45,10 +45,13 @@
 # Model outputs
 outputs/
 generated/
-<<<<<<< HEAD
 validation_results/
 dist/
-pruning_results/
+
+# Benchmark results, but keep specific examples
+/pruning_results/*
+!/pruning_results/examples/
+/pruning_speed_results.png
 
 # Visualization files
 *.png
@@ -57,20 +60,10 @@
 *.gif
 *.pdf
 
-# Temporary files
-message.txt
-docs/MANIFESTO.md
-=======
-
-# Benchmark results, but keep specific examples
-/pruning_results/*
-!/pruning_results/examples/
-/pruning_speed_results.png
-
 # Configuration files with runtime data
 /config/specialization_patterns.json
 
 # Temporary and development files
 message.txt
-MANIFESTO.md
->>>>>>> 1fc7ffab
+docs/MANIFESTO.md
+MANIFESTO.md