#!/usr/bin/env python
# -*- coding: utf-8 -*-

"""
Full Model Profiling Tool

This script profiles the complete model execution to identify bottlenecks
that may be preventing the optimized attention mechanism from showing its
performance benefits in the full model context.

Features:
- Detailed profiling of full model inference
- Component-level timing and analysis
- Memory utilization tracking
- Bottleneck identification
- Progressive feature isolation
"""

import os
import sys
import time
import json
import torch
import argparse
import numpy as np
import matplotlib.pyplot as plt
from pathlib import Path
from torch.profiler import profile, record_function, ProfilerActivity
from contextlib import nullcontext

# Add project root to Python path
project_root = Path(__file__).parent.parent.absolute()
sys.path.insert(0, str(project_root))

from models.loaders.loader import load_baseline_model, load_adaptive_model


def setup_args():
    """Parse command line arguments."""
    parser = argparse.ArgumentParser(description="Profile full model execution and identify bottlenecks")
    
    # Model configuration
    parser.add_argument("--model_name", type=str, default="gpt2", 
                        help="Base model to use (default: gpt2)")
    parser.add_argument("--model_family", type=str, choices=["gpt2", "bloom", "opt", "pythia", "llama"],
                        help="Specify model family for specialized handling (auto-detected if not specified)")
    parser.add_argument("--device", type=str, default="cuda" if torch.cuda.is_available() else "cpu",
                        help="Device to run on (default: cuda if available, else cpu)")
    parser.add_argument("--multi_model_comparison", action="store_true",
                        help="Test multiple model families for comparison (must specify models with --compare_models)")
    parser.add_argument("--compare_models", type=str, default="gpt2,gpt2-medium",
                        help="Comma-separated list of models to compare when using --multi_model_comparison")
    
    # Test parameters
    parser.add_argument("--sequence_length", type=int, default=64,
                        help="Input sequence length for profiling")
    parser.add_argument("--generated_tokens", type=int, default=20,
                        help="Number of tokens to generate during profiling")
    parser.add_argument("--batch_size", type=int, default=1, 
                        help="Batch size for profiling")
    parser.add_argument("--pruning_levels", type=str, default="0,30,50,70",
                        help="Comma-separated pruning percentages to test")
    parser.add_argument("--iterations", type=int, default=5,
                        help="Number of iterations for timing tests")
    parser.add_argument("--warmup", type=int, default=2,
                        help="Number of warmup iterations before measurement")
    
    # Profiling options
    parser.add_argument("--profile_mode", type=str, default="basic", 
                        choices=["basic", "detailed", "component", "all"],
                        help="Profiling detail level (all = run all profiling types)")
    parser.add_argument("--disable_baseline", action="store_true",
                        help="Disable baseline model integration to isolate its impact")
    parser.add_argument("--disable_unet", action="store_true",
                        help="Disable UNet connections to isolate their impact")
    parser.add_argument("--test_integration_points", action="store_true",
                        help="Test different integration optimizations to isolate their impact")
    parser.add_argument("--optimization_level", type=int, default=1, choices=[0, 1, 2, 3],
                        help="Optimization level (0=None, 1=Default, 2=Aggressive, 3=Extreme)")
    
    # Output options
    parser.add_argument("--output_dir", type=str, default="profiling_results/full_model",
                        help="Directory to save profiling results")
    parser.add_argument("--visualize", action="store_true",
                        help="Generate visualizations of profiling results")
    parser.add_argument("--trace_export", action="store_true",
                        help="Export Chrome trace files for detailed analysis")
    parser.add_argument("--compare_with_previous", action="store_true",
                        help="Compare with previously saved results to track improvements")
    
    return parser.parse_args()


def prepare_input_data(args):
    """Prepare input data for profiling."""
    # Load tokenizer
    from transformers import AutoTokenizer
    tokenizer = AutoTokenizer.from_pretrained(args.model_name)
    
    # Create sample prompt
    prompt = "The transformer model architecture revolutionized natural language processing by"
    
    # Tokenize
    input_ids = tokenizer.encode(prompt, return_tensors='pt')
    
    # Adjust batch size if needed
    if args.batch_size > 1:
        input_ids = input_ids.repeat(args.batch_size, 1)
    
    # Move to device
    input_ids = input_ids.to(args.device)
    
    # Create attention mask (all 1s since we don't have padding)
    attention_mask = torch.ones_like(input_ids)
    
    return {
        "input_ids": input_ids,
        "attention_mask": attention_mask,
        "tokenizer": tokenizer,
        "prompt": prompt
    }


def profile_model_loading(args):
    """Profile model loading time and memory usage."""
    print("\n==== Profiling Model Loading ====")
    
    results = {
        "operation": "model_loading",
        "baseline_model": {},
        "original_model": {},
        "optimized_model": {}
    }
    
    def load_and_measure(model_type):
        # Clear cache if on CUDA
        if args.device == "cuda" and torch.cuda.is_available():
            torch.cuda.empty_cache()
            start_memory = torch.cuda.memory_allocated()
        else:
            start_memory = 0
        
        # Measure loading time
        start_time = time.time()
        
        if model_type == "baseline":
            model = load_baseline_model(args.model_name, args.device)
        elif model_type == "original":
            # Force original model
            os.environ["USE_OPTIMIZED_MODEL"] = "0"
            baseline_model = load_baseline_model(args.model_name, args.device)
            model = load_adaptive_model(args.model_name, baseline_model, args.device)
            del baseline_model
        elif model_type == "optimized":
            # Force optimized model
            os.environ["USE_OPTIMIZED_MODEL"] = "1"
            baseline_model = load_baseline_model(args.model_name, args.device)
            model = load_adaptive_model(args.model_name, baseline_model, args.device)
            del baseline_model
        
        load_time = time.time() - start_time
        
        # Measure memory usage
        if args.device == "cuda" and torch.cuda.is_available():
            memory_usage = torch.cuda.memory_allocated() - start_memory
        else:
            # Count parameters as a proxy for memory usage
            memory_usage = sum(p.numel() for p in model.parameters()) * 4  # Approximate bytes (float32)
        
        # Count parameters
        parameter_count = sum(p.numel() for p in model.parameters())
        
        result = {
            "load_time": load_time,
            "memory_usage": memory_usage,
            "parameter_count": parameter_count
        }
        
        print(f"{model_type.capitalize()} model loaded in {load_time:.2f}s")
        print(f"  Parameters: {parameter_count:,}")
        print(f"  Memory: {memory_usage/(1024**2):.2f} MB")
        
        del model
        if args.device == "cuda" and torch.cuda.is_available():
            torch.cuda.empty_cache()
        
        return result
    
    # Measure baseline model
    results["baseline_model"] = load_and_measure("baseline")
    
    # Measure original model
    results["original_model"] = load_and_measure("original")
    
    # Measure optimized model
    results["optimized_model"] = load_and_measure("optimized")
    
    return results


def apply_pruning(model, pruning_percentage):
    """Apply pruning to the model by setting selected gate values to zero."""
    from scripts.pruning_comparison.pruning_agency_comparison import apply_pruning as pruning_func
    
    # Apply pruning
    pruned_model, pruned_count, pruned_heads = pruning_func(
        model, 
        pruning_percentage, 
        verbose=False,
        quiet=True
    )
    
    return pruned_model, pruned_count, pruned_heads


def profile_inference(args, data, model_type="original", pruning_level=0):
    """Profile inference for a specific model type and pruning level."""
    print(f"\n==== Profiling {model_type.capitalize()} Model (Pruning: {pruning_level}%) ====")
    
    # Load appropriate model
    if model_type == "original":
        os.environ["USE_OPTIMIZED_MODEL"] = "0"
    else:  # optimized
        os.environ["USE_OPTIMIZED_MODEL"] = "1"
    
    # First load baseline model
    baseline_model = load_baseline_model(args.model_name, args.device)
    
    # Then load specified model
    model = load_adaptive_model(args.model_name, baseline_model, args.device)
    
    # Free baseline model memory if it's not needed anymore
    if model_type == "optimized" and args.disable_baseline:
        # Detach baseline model integration
        if hasattr(model, "baseline_model"):
            model.baseline_model = None
        elif hasattr(model, "model") and hasattr(model.model, "baseline_model"):
            model.model.baseline_model = None
    
    # Apply UNet settings if needed
    if args.disable_unet and model_type == "optimized":
        # Disable UNet connections
        for idx, block in enumerate(model.blocks if hasattr(model, "blocks") else model.model.blocks):
            if hasattr(block, "use_skip_connection"):
                block.use_skip_connection = False
    
    # Apply pruning if needed
    if pruning_level > 0:
        model, pruned_count, _ = apply_pruning(model, pruning_level)
    
    # Extract inputs
    input_ids = data["input_ids"]
    attention_mask = data["attention_mask"]
    
    # Set up profiling based on mode
    if args.profile_mode == "detailed" and args.device == "cuda" and torch.cuda.is_available():
        profiler_ctx = profile(
            activities=[ProfilerActivity.CPU, ProfilerActivity.CUDA],
            record_shapes=True,
            with_stack=True,
            profile_memory=True
        )
    else:
        profiler_ctx = nullcontext()
    
    # Warmup
    print("Warming up...")
    with torch.no_grad():
        for _ in range(args.warmup):
            _ = model.generate(
                input_ids=input_ids,
                attention_mask=attention_mask,
                max_length=input_ids.size(1) + args.generated_tokens,
                num_return_sequences=1,
                do_sample=True,
                temperature=0.7
            )
    
    # Measure generation performance
    generation_times = []
    first_token_times = []
    
    print(f"Running {args.iterations} iterations...")
    
    for i in range(args.iterations):
        # Clear CUDA cache if available
        if args.device == "cuda" and torch.cuda.is_available():
            torch.cuda.synchronize()
            torch.cuda.empty_cache()
        
        # Start timing
        start_time = time.time()
        
        with torch.no_grad(), profiler_ctx as prof:
            with record_function(f"{model_type}_inference"):
                output_ids = model.generate(
                    input_ids=input_ids,
                    attention_mask=attention_mask,
                    max_length=input_ids.size(1) + args.generated_tokens,
                    num_return_sequences=1,
                    do_sample=True,
                    temperature=0.7
                )
            
            # Record first token time (for first iteration only)
            if i == 0:
                first_token_time = time.time() - start_time
                first_token_times.append(first_token_time)
        
        # Ensure CUDA operations are completed
        if args.device == "cuda" and torch.cuda.is_available():
            torch.cuda.synchronize()
        
        # Calculate total generation time
        generation_time = time.time() - start_time
        generation_times.append(generation_time)
        
        print(f"  Iteration {i+1}: {generation_time:.4f}s ({output_ids.size(1) - input_ids.size(1)} tokens)")
    
    # Calculate average generation time
    avg_generation_time = sum(generation_times) / len(generation_times)
    tokens_per_second = args.generated_tokens / avg_generation_time
    
    print(f"Average generation time: {avg_generation_time:.4f}s")
    print(f"Tokens per second: {tokens_per_second:.2f}")
    
    # Check if detailed profile is available
    if args.profile_mode == "detailed" and args.device == "cuda" and torch.cuda.is_available():
        # Save trace if requested
        if args.trace_export:
            os.makedirs(args.output_dir, exist_ok=True)
            trace_path = os.path.join(args.output_dir, f"{model_type}_pruning{pruning_level}_trace.json")
            prof.export_chrome_trace(trace_path)
            print(f"Trace exported to {trace_path}")
        
        # Get profile data
        profile_data = prof.key_averages().table(sort_by="cuda_time_total", row_limit=20)
    else:
        profile_data = None
    
    # Extract generated text
    if attention_mask is not None:
        tokenizer = data["tokenizer"]
        generated_text = tokenizer.decode(output_ids[0], skip_special_tokens=True)
    else:
        generated_text = None
    
    # Free memory
    del model
    del baseline_model
    if args.device == "cuda" and torch.cuda.is_available():
        torch.cuda.empty_cache()
    
    # Return results
    return {
        "model_type": model_type,
        "pruning_level": pruning_level,
        "generation_times": generation_times,
        "avg_generation_time": avg_generation_time,
        "tokens_per_second": tokens_per_second,
        "first_token_time": first_token_times[0] if first_token_times else None,
        "profile_data": profile_data,
        "generated_text": generated_text
    }


def profile_component_breakdown(args, data):
    """Profile the time spent in each component of the model."""
    print("\n==== Profiling Component Breakdown ====")
    
    if args.device != "cuda" or not torch.cuda.is_available():
        print("Component breakdown requires CUDA. Skipping...")
        return None
    
    # Extract inputs
    input_ids = data["input_ids"]
    attention_mask = data["attention_mask"]
    
    # Test both original and optimized models
    results = {}
    
    for model_type in ["original", "optimized"]:
        print(f"\nProfiling {model_type} model components...")
        
        # Set model type and optimization level
        if model_type == "original":
            os.environ["USE_OPTIMIZED_MODEL"] = "0"
        else:  # optimized
            os.environ["USE_OPTIMIZED_MODEL"] = "1"
            os.environ["OPTIMIZATION_LEVEL"] = str(args.optimization_level)
        
        # Load models
        baseline_model = load_baseline_model(args.model_name, args.device)
        model = load_adaptive_model(args.model_name, baseline_model, args.device)
        
        # Apply pruning if needed for component tests
        # Testing with moderate pruning (30%) lets us see impacts more clearly
        if model_type == "optimized":
            pruned_model, _, _ = apply_pruning(model, 30)
            model = pruned_model
        
        # Extract model components based on model type
        if hasattr(model, "blocks"):
            blocks = model.blocks
        elif hasattr(model, "model") and hasattr(model.model, "blocks"):
            blocks = model.model.blocks
        else:
            print(f"  Unable to extract blocks from {model_type} model")
            continue
        
        # Enable CUDA profiler
        torch.cuda.synchronize()
        
        # Profile each component
        component_times = {
            "embeddings": [],
            "attention": [],
            "ffn": [],
            "baseline_integration": [],
            "unet_connection": [],
            "layernorm": [],
            "other": []
        }
        
        # Enable debug mode to collect timing stats if model supports it
        if hasattr(model, "debug"):
            model.debug = True
            if hasattr(model, "reset_stats"):
                model.reset_stats()
        
        # Apply to blocks too if they have debug flag
        for block in blocks:
            if hasattr(block, "debug"):
                block.debug = True
            if hasattr(block, "attn") and hasattr(block.attn, "profile_time"):
                block.attn.profile_time = True
        
        with torch.no_grad():
            # Warmup with full generation to ensure caches are properly initialized
            _ = model.generate(
                input_ids=input_ids,
                attention_mask=attention_mask,
                max_length=input_ids.size(1) + 10,  # Just a few tokens for warmup
                num_return_sequences=1,
                do_sample=True,
                temperature=0.7
            )
            
            # Clear any warmup stats
            if hasattr(model, "reset_stats"):
                model.reset_stats()
            
            torch.cuda.synchronize()
            torch.cuda.empty_cache()
            
            # Profile full forward pass with detailed breakdown
            batch_size, seq_len = input_ids.shape
            position_ids = torch.arange(seq_len, device=input_ids.device).unsqueeze(0)
            
            # Create causal attention mask
            if seq_len <= 1024:
                # Use pre-computed mask if model has one
                if hasattr(model, "bias"):
                    attn_mask = model.bias[:, :, :seq_len, :seq_len]
                else:
                    # Create standard causal mask
                    attn_mask = torch.tril(torch.ones(seq_len, seq_len, device=input_ids.device))
                attn_mask = (1.0 - attn_mask) * -10000.0
            else:
                # Create mask on-the-fly for longer sequences
                attn_mask = torch.triu(torch.ones(seq_len, seq_len, device=input_ids.device) * -10000.0, diagonal=1)
            
            # Profile embeddings
            with profile(activities=[ProfilerActivity.CPU, ProfilerActivity.CUDA]) as prof:
                # Get input embeddings
                with record_function("embeddings"):
                    embeddings = model.wte(input_ids) + model.wpe(position_ids)
            
            # Extract times
            for event in prof.key_averages():
                if event.key == "embeddings":
                    component_times["embeddings"].append(event.cuda_time_total / 1000)  # Convert to ms
            
            # Initialize hidden states
            hidden_states = embeddings
            
            # Encoder outputs for UNet connections
            encoder_outputs = {}
            
            # Baseline outputs if using baseline integration
            baseline_outputs = None
            if model_type == "optimized" and hasattr(model, "_get_baseline_states"):
                with profile(activities=[ProfilerActivity.CPU, ProfilerActivity.CUDA]) as prof:
                    with record_function("baseline_integration"):
                        baseline_outputs = model._get_baseline_states(input_ids, attention_mask)
                
                # Record time for baseline integration
                for event in prof.key_averages():
                    if event.key == "baseline_integration":
                        component_times["baseline_integration"].append(event.cuda_time_total / 1000)
            
            # Process through each block with profiling for each component
            midpoint = len(blocks) // 2
            
            for i, block in enumerate(blocks):
                # Track UNet encoder outputs
                if i < midpoint:
                    encoder_outputs[i] = hidden_states.clone()
                
                # Profile entire block forward to measure full block time
                with profile(activities=[ProfilerActivity.CPU, ProfilerActivity.CUDA]) as prof:
                    with record_function(f"block_{i}_full"):
                        # Get baseline hidden states for this layer if available
                        baseline_states = None
                        if baseline_outputs is not None and i in baseline_outputs:
                            baseline_states = baseline_outputs[i]
                        
                        # Get encoder states for UNet skip connection if this is a decoder layer
                        encoder_states = None
                        if (hasattr(block, "use_skip_connection") and 
                            hasattr(block, "skip_source") and 
                            block.use_skip_connection and 
                            block.skip_source in encoder_outputs):
                            encoder_states = encoder_outputs[block.skip_source]
                        
                        # Process through the block - trace with nested records
                        with record_function(f"block_{i}_all_components"):
                            # Layer norm 1
                            with record_function(f"block_{i}_ln1"):
                                norm_hidden = block.ln1(hidden_states)
                            
                            # Attention
                            with record_function(f"block_{i}_attention"):
                                if hasattr(block, "attn"):
                                    attn_output = block.attn(norm_hidden, attn_mask=attn_mask)
                                elif hasattr(block, "attention"):
                                    attn_output = block.attention(norm_hidden, attn_mask=attn_mask)
                            
                            # Add residual
                            residual_out = hidden_states + attn_output
                            
                            # Process baseline integration if it exists
                            if baseline_states is not None and hasattr(block, "use_baseline_integration") and block.use_baseline_integration:
                                with record_function(f"block_{i}_baseline_integration"):
                                    if hasattr(block, "ln_baseline") and hasattr(block, "baseline_adapter"):
                                        adapted_baseline = block.baseline_adapter(block.ln_baseline(baseline_states))
                                        gate_value = torch.sigmoid(block.baseline_gate)
                                        residual_out = residual_out * (1 - gate_value) + adapted_baseline * gate_value
                            
                            # Process UNet connection if it exists
                            if encoder_states is not None and hasattr(block, "use_skip_connection") and block.use_skip_connection:
                                with record_function(f"block_{i}_unet_connection"):
                                    if hasattr(block, "skip_fuse"):
                                        combined = torch.cat([residual_out, encoder_states], dim=-1)
                                        fusion_output = block.skip_fuse(combined)
                                        residual_out = residual_out + fusion_output * block.skip_scale
                            
                            # Layer norm 2
                            with record_function(f"block_{i}_ln2"):
                                norm_hidden = block.ln2(residual_out)
                            
                            # FFN
                            with record_function(f"block_{i}_ffn"):
                                if hasattr(block, "ffn"):
                                    ffn_output = block.ffn(norm_hidden)
                                elif hasattr(block, "mlp"):
                                    ffn_output = block.mlp(norm_hidden)
                            
                            # Final addition
                            hidden_states = residual_out + ffn_output
                
                # Extract component times from the profile
                for event in prof.key_averages():
                    if "attention" in event.key:
                        component_times["attention"].append(event.cuda_time_total / 1000)
                    elif "ffn" in event.key:
                        component_times["ffn"].append(event.cuda_time_total / 1000)
                    elif "ln" in event.key:
                        component_times["layernorm"].append(event.cuda_time_total / 1000)
                    elif "baseline_integration" in event.key:
                        component_times["baseline_integration"].append(event.cuda_time_total / 1000)
                    elif "unet_connection" in event.key:
                        component_times["unet_connection"].append(event.cuda_time_total / 1000)
            
            # Profile final layer norm and output projection
            with profile(activities=[ProfilerActivity.CPU, ProfilerActivity.CUDA]) as prof:
                with record_function("final_ln"):
                    hidden_states = model.ln_f(hidden_states)
                
                with record_function("lm_head"):
                    logits = model.lm_head(hidden_states)
            
            # Extract times
            for event in prof.key_averages():
                if event.key == "final_ln":
                    component_times["layernorm"].append(event.cuda_time_total / 1000)
        
        # Get stats from model if available
        model_stats = {}
        if hasattr(model, "stats") and model.stats.get("total_time", 0) > 0:
            model_stats = model.stats.copy()
        
        # Get agency information if available
        agency_stats = None
        if hasattr(model, "get_agency_report"):
            agency_stats = model.get_agency_report()
        
        # Calculate average times
        avg_times = {}
        total_times = {}
        percentages = {}
        
        for component, times in component_times.items():
            if times:
                avg_times[component] = sum(times) / len(times)
                total_times[component] = sum(times)
            else:
                avg_times[component] = 0
                total_times[component] = 0
        
        # Calculate component percentages
        total_time = sum(total_times.values())
        if total_time > 0:
            for component, time in total_times.items():
                percentages[component] = (time / total_time) * 100
        
        # Store results
        results[model_type] = {
            "component_times": component_times,
            "avg_times": avg_times,
            "total_times": total_times,
            "percentages": percentages,
            "model_stats": model_stats,
            "agency_stats": agency_stats
        }
        
        # Free memory
        del model
        del baseline_model
        torch.cuda.empty_cache()
    
    return results


def test_integration_optimizations(args, data):
    """Test each integration optimization to isolate its impact."""
    print("\n==== Testing Integration Optimizations ====")
    
    if not args.test_integration_points:
        print("Skipping integration optimization tests (use --test_integration_points to run)")
        return None
    
    # Optimization configurations to test
    configs = [
        {"name": "original", "optimized": False, "baseline": True, "unet": True, "level": 1},
        {"name": "optimized_all", "optimized": True, "baseline": True, "unet": True, "level": args.optimization_level},
        {"name": "opt_no_baseline", "optimized": True, "baseline": False, "unet": True, "level": args.optimization_level},
        {"name": "opt_no_unet", "optimized": True, "baseline": True, "unet": False, "level": args.optimization_level},
        {"name": "opt_minimal", "optimized": True, "baseline": False, "unet": False, "level": args.optimization_level}
    ]
    
    # Pruning levels to test - focus on a smaller set for efficiency
    pruning_levels = [0, 50]
    
    # Store results
    results = {}
    
    for config in configs:
        print(f"\nTesting {config['name']} configuration")
        
        # Set environment variables for this configuration
        if config["optimized"]:
            os.environ["USE_OPTIMIZED_MODEL"] = "1"
            os.environ["OPTIMIZATION_LEVEL"] = str(config["level"])
        else:
            os.environ["USE_OPTIMIZED_MODEL"] = "0"
        
        config_results = {}
        
        for level in pruning_levels:
            print(f"  - With {level}% pruning")
            
            # Load models
            baseline_model = load_baseline_model(args.model_name, args.device)
            model = load_adaptive_model(args.model_name, baseline_model, args.device)
            
            # Handle baseline integration
            if not config["baseline"]:
                # Disable baseline integration
                if hasattr(model, "baseline_model"):
                    model.baseline_model = None
                    model.use_baseline_integration = False
                elif hasattr(model, "model") and hasattr(model.model, "baseline_model"):
                    model.model.baseline_model = None
                    model.model.use_baseline_integration = False
            
            # Handle UNet connections
            if not config["unet"]:
                # Disable UNet connections
                for block in (model.blocks if hasattr(model, "blocks") else 
                             model.model.blocks if hasattr(model, "model") and hasattr(model.model, "blocks") else []):
                    if hasattr(block, "use_skip_connection"):
                        block.use_skip_connection = False
            
            # Apply pruning if needed
            if level > 0:
                model, pruned_count, pruned_heads = apply_pruning(model, level)
            
            # Extract inputs
            input_ids = data["input_ids"]
            attention_mask = data["attention_mask"]
            
            # Warmup
            print("    Warming up...")
            with torch.no_grad():
                for _ in range(args.warmup):
                    _ = model.generate(
                        input_ids=input_ids,
                        attention_mask=attention_mask,
                        max_length=input_ids.size(1) + args.generated_tokens,
                        num_return_sequences=1,
                        do_sample=True,
                        temperature=0.7
                    )
            
            # Measure generation performance
            generation_times = []
            first_token_times = []
            tokens_generated = []
            
            print(f"    Running {args.iterations} iterations...")
            
            for i in range(args.iterations):
                # Clear CUDA cache if available
                if args.device == "cuda" and torch.cuda.is_available():
                    torch.cuda.synchronize()
                    torch.cuda.empty_cache()
                
                # Start timing
                start_time = time.time()
                
                with torch.no_grad():
                    output_ids = model.generate(
                        input_ids=input_ids,
                        attention_mask=attention_mask,
                        max_length=input_ids.size(1) + args.generated_tokens,
                        num_return_sequences=1,
                        do_sample=True,
                        temperature=0.7
                    )
                
                    # Record first token time (for first iteration only)
                    if i == 0:
                        first_token_time = time.time() - start_time
                        first_token_times.append(first_token_time)
                
                # Ensure CUDA operations are completed
                if args.device == "cuda" and torch.cuda.is_available():
                    torch.cuda.synchronize()
                
                # Calculate total generation time
                generation_time = time.time() - start_time
                generation_times.append(generation_time)
                tokens_generated.append(output_ids.size(1) - input_ids.size(1))
                
                print(f"      Iteration {i+1}: {generation_time:.4f}s ({output_ids.size(1) - input_ids.size(1)} tokens)")
            
            # Calculate average generation time
            avg_generation_time = sum(generation_times) / len(generation_times)
            avg_tokens = sum(tokens_generated) / len(tokens_generated)
            tokens_per_second = avg_tokens / avg_generation_time
            
            print(f"    Average generation time: {avg_generation_time:.4f}s")
            print(f"    Tokens per second: {tokens_per_second:.2f}")
            
            # Get stats from model if available
            model_stats = {}
            if hasattr(model, "stats") and model.stats.get("total_time", 0) > 0:
                model_stats = model.stats.copy()
            
            # Get agency information if available
            agency_stats = None
            if hasattr(model, "get_agency_report"):
                agency_stats = model.get_agency_report()
            
            # Store results
            config_results[level] = {
                "generation_times": generation_times,
                "avg_generation_time": avg_generation_time,
                "tokens_per_second": tokens_per_second,
                "first_token_time": first_token_times[0] if first_token_times else None,
                "model_stats": model_stats,
                "agency_stats": agency_stats
            }
            
            # Free memory
            del model
            del baseline_model
            if args.device == "cuda" and torch.cuda.is_available():
                torch.cuda.empty_cache()
        
        # Store results for this configuration
        results[config["name"]] = config_results
    
    return results


def compare_pruning_levels(args, data):
    """Compare model performance across different pruning levels."""
    print("\n==== Comparing Pruning Levels ====")
    
    # Parse pruning levels
    pruning_levels = [int(x) for x in args.pruning_levels.split(",")]
    
    results = {
        "original": {},
        "optimized": {}
    }
    
    # Test each model type with each pruning level
    for model_type in ["original", "optimized"]:
        # Set optimization level for optimized model
        if model_type == "optimized":
            os.environ["OPTIMIZATION_LEVEL"] = str(args.optimization_level)
            
        for level in pruning_levels:
            print(f"\nTesting {model_type} model with {level}% pruning")
            
            # Profile inference for this configuration
            inference_results = profile_inference(args, data, model_type, level)
            
            # Store results
            results[model_type][level] = inference_results
    
    return results


def visualize_results(results, args):
    """Create visualizations from profiling results."""
    if not args.visualize:
        return
    
    print("\n==== Creating Visualizations ====")
    output_dir = args.output_dir
    os.makedirs(output_dir, exist_ok=True)
    
    # 1. Model Loading Comparison
    if "model_loading" in results:
        data = results["model_loading"]
        
        # Extract data
        models = ["baseline_model", "original_model", "optimized_model"]
        load_times = [data[model]["load_time"] for model in models]
        param_counts = [data[model]["parameter_count"] for model in models]
        memory_usage = [data[model]["memory_usage"] / (1024**2) for model in models]  # Convert to MB
        
        # Create figure
        plt.figure(figsize=(15, 5))
        
        # Plot load times
        plt.subplot(1, 3, 1)
        bars = plt.bar([m.split("_")[0].capitalize() for m in models], load_times, color=['gray', 'dodgerblue', 'green'])
        plt.title('Model Loading Time')
        plt.ylabel('Time (seconds)')
        plt.grid(axis='y', linestyle='--', alpha=0.7)
        
        # Add value labels
        for bar in bars:
            height = bar.get_height()
            plt.text(bar.get_x() + bar.get_width()/2., height + 0.1,
                    f"{height:.2f}s", ha='center', va='bottom')
        
        # Plot parameter counts
        plt.subplot(1, 3, 2)
        bars = plt.bar([m.split("_")[0].capitalize() for m in models], param_counts, color=['gray', 'dodgerblue', 'green'])
        plt.title('Model Parameters')
        plt.ylabel('Parameter Count')
        plt.grid(axis='y', linestyle='--', alpha=0.7)
        
        # Add value labels with formatting
        for bar in bars:
            height = bar.get_height()
            plt.text(bar.get_x() + bar.get_width()/2., height + 0.1,
                    f"{height/1000000:.1f}M", ha='center', va='bottom')
        
        # Plot memory usage
        plt.subplot(1, 3, 3)
        bars = plt.bar([m.split("_")[0].capitalize() for m in models], memory_usage, color=['gray', 'dodgerblue', 'green'])
        plt.title('Memory Usage')
        plt.ylabel('Memory (MB)')
        plt.grid(axis='y', linestyle='--', alpha=0.7)
        
        # Add value labels
        for bar in bars:
            height = bar.get_height()
            plt.text(bar.get_x() + bar.get_width()/2., height + 0.1,
                    f"{height:.1f}MB", ha='center', va='bottom')
        
        plt.tight_layout()
        plt.savefig(os.path.join(output_dir, "model_loading_comparison.png"), dpi=150)
        plt.close()
        
    # Multi-Model Comparison Visualizations
    if "multi_model_comparison" in results and results["multi_model_comparison"]:
        data = results["multi_model_comparison"]
        
        # Skip if no valid data
        if not data:
            return
            
        # Extract model names
        model_names = list(data.keys())
        
        # Create figure for multi-model comparison
        plt.figure(figsize=(15, 10))
        
        # 1. Parameter Count Comparison
        plt.subplot(2, 2, 1)
        
        baseline_params = [data[model]["parameter_counts"]["baseline"] / 1000000 for model in model_names]  # Convert to millions
        adaptive_params = [data[model]["parameter_counts"]["adaptive"] / 1000000 for model in model_names]
        
        x = np.arange(len(model_names))
        width = 0.35
        
        plt.bar(x - width/2, baseline_params, width, label='Baseline', color="dodgerblue")
        plt.bar(x + width/2, adaptive_params, width, label='Adaptive', color="green")
        
        plt.title('Parameter Count by Model')
        plt.ylabel('Parameters (Millions)')
        plt.xticks(x, model_names, rotation=45, ha='right')
        plt.grid(axis='y', linestyle='--', alpha=0.7)
        plt.legend()
        
        # Add parameter increase percentage annotations
        for i, model in enumerate(model_names):
            increase = data[model]["parameter_counts"]["increase_percentage"]
            plt.annotate(f"+{increase:.1f}%", 
                         xy=(i, adaptive_params[i]), 
                         xytext=(0, 5),
                         textcoords="offset points",
                         ha='center', va='bottom',
                         fontsize=8,
                         color='darkgreen')
        
        # 2. Loading Time Comparison
        plt.subplot(2, 2, 2)
        
        baseline_load = [data[model]["loading"]["baseline_model"]["load_time"] for model in model_names]
        adaptive_load = [data[model]["loading"]["optimized_model"]["load_time"] for model in model_names]
        
        plt.bar(x - width/2, baseline_load, width, label='Baseline', color="dodgerblue")
        plt.bar(x + width/2, adaptive_load, width, label='Adaptive', color="green")
        
        plt.title('Model Loading Time')
        plt.ylabel('Time (seconds)')
        plt.xticks(x, model_names, rotation=45, ha='right')
        plt.grid(axis='y', linestyle='--', alpha=0.7)
        plt.legend()
        
        # 3. Generation Speed Comparison
        plt.subplot(2, 2, 3)
        
        gen_speed = [data[model]["inference"]["tokens_per_second"] for model in model_names]
        
        bars = plt.bar(model_names, gen_speed, color="coral")
        plt.title('Generation Speed (Tokens/Second)')
        plt.ylabel('Tokens per Second')
        plt.xticks(rotation=45, ha='right')
        plt.grid(axis='y', linestyle='--', alpha=0.7)
        
        # Add value labels
        for bar in bars:
            height = bar.get_height()
            plt.text(bar.get_x() + bar.get_width()/2., height + 0.2,
                    f"{height:.2f}", ha='center', va='bottom')
        
        # 4. First Token Latency
        plt.subplot(2, 2, 4)
        
        latency = [data[model]["inference"]["first_token_time"] for model in model_names]
        
        bars = plt.bar(model_names, latency, color="purple")
        plt.title('First Token Latency')
        plt.ylabel('Time (seconds)')
        plt.xticks(rotation=45, ha='right')
        plt.grid(axis='y', linestyle='--', alpha=0.7)
        
        # Add value labels
        for bar in bars:
            height = bar.get_height()
            plt.text(bar.get_x() + bar.get_width()/2., height + 0.02,
                    f"{height:.4f}s", ha='center', va='bottom')
        
        plt.tight_layout()
        plt.savefig(os.path.join(output_dir, "multi_model_comparison.png"), dpi=150)
        plt.close()
        
        # Create a parameter growth figure specifically
        plt.figure(figsize=(10, 6))
        
        # Sort models by parameter count for clearer visualization
        sorted_idx = np.argsort(baseline_params)
        sorted_models = [model_names[i] for i in sorted_idx]
        sorted_baseline = [baseline_params[i] for i in sorted_idx]
        sorted_adaptive = [adaptive_params[i] for i in sorted_idx]
        sorted_increase = [data[model_names[i]]["parameter_counts"]["increase_percentage"] for i in sorted_idx]
        
        # Plot parameter counts
        x = np.arange(len(sorted_models))
        plt.bar(x - width/2, sorted_baseline, width, label='Baseline', color="dodgerblue")
        plt.bar(x + width/2, sorted_adaptive, width, label='Adaptive', color="green")
        
        plt.title('Parameter Count by Model (Sorted by Size)')
        plt.ylabel('Parameters (Millions)')
        plt.xticks(x, sorted_models, rotation=45, ha='right')
        plt.grid(axis='y', linestyle='--', alpha=0.7)
        plt.legend()
        
        # Add parameter values and increase percentage
        for i, (base, adaptive, increase) in enumerate(zip(sorted_baseline, sorted_adaptive, sorted_increase)):
            plt.annotate(f"{base:.1f}M", 
                         xy=(i - width/2, base), 
                         xytext=(0, 5),
                         textcoords="offset points",
                         ha='center', va='bottom',
                         fontsize=8)
            
            plt.annotate(f"{adaptive:.1f}M\n(+{increase:.1f}%)", 
                         xy=(i + width/2, adaptive), 
                         xytext=(0, 5),
                         textcoords="offset points",
                         ha='center', va='bottom',
                         fontsize=8)
        
        plt.tight_layout()
        plt.savefig(os.path.join(output_dir, "parameter_growth.png"), dpi=150)
        plt.close()
    
    # 2. Pruning Performance Comparison
    if "pruning_comparison" in results:
        data = results["pruning_comparison"]
        
        # Extract pruning levels
        pruning_levels = sorted([level for level in data["original"].keys()])
        
        # Extract performance metrics
        original_speed = [data["original"][level]["tokens_per_second"] for level in pruning_levels]
        optimized_speed = [data["optimized"][level]["tokens_per_second"] for level in pruning_levels]
        speedup = [optimized_speed[i] / original_speed[i] for i in range(len(pruning_levels))]
        
        original_time = [data["original"][level]["avg_generation_time"] for level in pruning_levels]
        optimized_time = [data["optimized"][level]["avg_generation_time"] for level in pruning_levels]
        
        original_first = [data["original"][level]["first_token_time"] for level in pruning_levels]
        optimized_first = [data["optimized"][level]["first_token_time"] for level in pruning_levels]
        
        # Create figure
        plt.figure(figsize=(15, 10))
        
        # Plot tokens per second
        plt.subplot(2, 2, 1)
        plt.plot(pruning_levels, original_speed, 'o-', label="Original", color="dodgerblue", linewidth=2)
        plt.plot(pruning_levels, optimized_speed, 'o-', label="Optimized", color="green", linewidth=2)
        plt.title('Generation Speed vs. Pruning Level')
        plt.xlabel('Pruning Level (%)')
        plt.ylabel('Tokens per Second')
        plt.grid(True, linestyle='--', alpha=0.7)
        plt.legend()
        
        # Add annotations
        for i, level in enumerate(pruning_levels):
            plt.annotate(f"{original_speed[i]:.1f}",
                        xy=(level, original_speed[i]),
                        xytext=(0, 10),
                        textcoords="offset points",
                        ha='center', va='bottom',
                        fontsize=8)
            plt.annotate(f"{optimized_speed[i]:.1f}",
                        xy=(level, optimized_speed[i]),
                        xytext=(0, 10),
                        textcoords="offset points",
                        ha='center', va='bottom',
                        fontsize=8)
        
        # Plot generation time
        plt.subplot(2, 2, 2)
        plt.plot(pruning_levels, original_time, 'o-', label="Original", color="dodgerblue", linewidth=2)
        plt.plot(pruning_levels, optimized_time, 'o-', label="Optimized", color="green", linewidth=2)
        plt.title('Generation Time vs. Pruning Level')
        plt.xlabel('Pruning Level (%)')
        plt.ylabel('Time (seconds)')
        plt.grid(True, linestyle='--', alpha=0.7)
        plt.legend()
        
        # Plot speedup
        plt.subplot(2, 2, 3)
        bars = plt.bar(pruning_levels, speedup, color="coral")
        plt.axhline(y=1.0, color='k', linestyle='--', alpha=0.3)
        plt.title('Optimization Speedup by Pruning Level')
        plt.xlabel('Pruning Level (%)')
        plt.ylabel('Speedup Factor (>1 is better)')
        plt.grid(axis='y', linestyle='--', alpha=0.7)
        
        # Add value labels
        for bar in bars:
            height = bar.get_height()
            plt.text(bar.get_x() + bar.get_width()/2., height + 0.02,
                    f"{height:.2f}x", ha='center', va='bottom')
        
        # Plot first token latency
        plt.subplot(2, 2, 4)
        plt.plot(pruning_levels, original_first, 'o-', label="Original", color="dodgerblue", linewidth=2)
        plt.plot(pruning_levels, optimized_first, 'o-', label="Optimized", color="green", linewidth=2)
        plt.title('First Token Latency vs. Pruning Level')
        plt.xlabel('Pruning Level (%)')
        plt.ylabel('Time (seconds)')
        plt.grid(True, linestyle='--', alpha=0.7)
        plt.legend()
        
        plt.tight_layout()
        plt.savefig(os.path.join(output_dir, "pruning_performance.png"), dpi=150)
        plt.close()
    
    # 3. Component Breakdown
    if "component_breakdown" in results:
        data = results["component_breakdown"]
        
        # Check if data is available
        if not data:
            return
        
        # Create figure
        plt.figure(figsize=(14, 12))
        
        # Extract component data for original model
        orig_data = data["original"]
        
        # Get more components from the optimized component breakdown
        components = ["embeddings", "attention", "ffn", "baseline_integration", "unet_connection", "layernorm", "other"]
        
        # Get times from percentages for better visualization
        if "percentages" in orig_data and "percentages" in data["optimized"]:
            orig_times = [orig_data["percentages"].get(comp, 0) for comp in components]
            opt_times = [data["optimized"]["percentages"].get(comp, 0) for comp in components]
        else:
            # Fall back to avg_times
            orig_times = [orig_data["avg_times"].get(comp, 0) for comp in components]
            opt_times = [data["optimized"]["avg_times"].get(comp, 0) for comp in components]
        
        # Filter out zero or very small values
        valid_components = []
        valid_orig = []
        valid_opt = []
        for i, comp in enumerate(components):
            if orig_times[i] > 0.1 or opt_times[i] > 0.1:
                valid_components.append(comp)
                valid_orig.append(orig_times[i])
                valid_opt.append(opt_times[i])
        
        # Plot component comparison by percentage
        plt.subplot(2, 2, 1)
        x = np.arange(len(valid_components))
        width = 0.35
        
        plt.bar(x - width/2, valid_orig, width, label='Original', color="dodgerblue")
        plt.bar(x + width/2, valid_opt, width, label='Optimized', color="green")
        
        if "percentages" in orig_data:
            plt.ylabel('Time (%)')
            plt.title('Component Time Distribution')
        else:
            plt.ylabel('Time (ms)')
            plt.title('Component Execution Time')
            
        plt.xticks(x, [c.replace('_', ' ').title() for c in valid_components], rotation=45, ha='right')
        plt.grid(axis='y', linestyle='--', alpha=0.7)
        plt.legend()
        
        # Calculate speedup by component
        speedups = []
        for i in range(len(valid_components)):
            if valid_orig[i] > 0:
                speedups.append(valid_orig[i] / valid_opt[i] if valid_opt[i] > 0 else 0)
            else:
                speedups.append(0)
        
        # Plot speedup by component
        plt.subplot(2, 2, 2)
        bars = plt.bar([c.replace('_', ' ').title() for c in valid_components], speedups, color="coral")
        plt.axhline(y=1.0, color='k', linestyle='--', alpha=0.3)
        plt.ylabel('Speedup Factor')
        plt.title('Component Speedup (Original ÷ Optimized)')
        plt.xticks(rotation=45, ha='right')
        plt.grid(axis='y', linestyle='--', alpha=0.7)
        
        # Add value labels
        for bar in bars:
            height = bar.get_height()
            if height > 0:
                plt.text(bar.get_x() + bar.get_width()/2., height + 0.05,
                        f"{height:.2f}x", ha='center', va='bottom')
        
        # Plot component timing for each layer in optimized model
        if "component_times" in data["optimized"]:
            opt_data = data["optimized"]
            
            # Get attention and FFN times by layer
            attn_times = opt_data["component_times"].get("attention", [])
            ffn_times = opt_data["component_times"].get("ffn", [])
            baseline_times = opt_data["component_times"].get("baseline_integration", [])
            unet_times = opt_data["component_times"].get("unet_connection", [])
            
            # Only continue if we have layer-by-layer data
            if attn_times or ffn_times:
                plt.subplot(2, 2, 3)
                
                # Get max length for uniform arrays
                max_len = max(len(attn_times), len(ffn_times))
                
                # Pad arrays if needed for plotting
                attn_times = attn_times + [0] * (max_len - len(attn_times))
                ffn_times = ffn_times + [0] * (max_len - len(ffn_times))
                
                # Plot by layer
                layers = list(range(max_len))
                plt.plot(layers, attn_times, 'o-', label="Attention", color="blue")
                plt.plot(layers, ffn_times, 'o-', label="FFN", color="red")
                
                # Add baseline and unet if they exist
                if baseline_times:
                    baseline_times = baseline_times + [0] * (max_len - len(baseline_times))
                    plt.plot(layers, baseline_times, 'o-', label="Baseline", color="purple")
                
                if unet_times:
                    unet_times = unet_times + [0] * (max_len - len(unet_times))
                    plt.plot(layers, unet_times, 'o-', label="UNet", color="orange")
                
                plt.title('Component Times by Layer')
                plt.xlabel('Layer')
                plt.ylabel('Time (ms)')
                plt.grid(True, linestyle='--', alpha=0.7)
                plt.legend()
        
        # Plot total time comparison
        if "model_stats" in data["optimized"] and "model_stats" in data["original"]:
            # Extract stats
            opt_stats = data["optimized"]["model_stats"]
            orig_stats = data["original"]["model_stats"]
            
            if opt_stats and orig_stats:
                plt.subplot(2, 2, 4)
                
                # Get total time and component times
                opt_total = opt_stats.get("total_time", 0)
                orig_total = orig_stats.get("total_time", 0)
                
                # Get component percentages
                opt_attn = opt_stats.get("attention_time", 0) / opt_total if opt_total else 0
                opt_baseline = opt_stats.get("baseline_time", 0) / opt_total if opt_total else 0
                opt_ffn = opt_stats.get("ffn_time", 0) / opt_total if opt_total else 0
                
                orig_attn = orig_stats.get("attention_time", 0) / orig_total if orig_total else 0
                orig_baseline = orig_stats.get("baseline_time", 0) / orig_total if orig_total else 0
                orig_ffn = orig_stats.get("ffn_time", 0) / orig_total if orig_total else 0
                
                # Normalize to percentages
                opt_attn *= 100
                opt_baseline *= 100
                opt_ffn *= 100
                orig_attn *= 100
                orig_baseline *= 100
                orig_ffn *= 100
                
                # Set up data
                labels = ['Attention', 'Baseline', 'FFN', 'Other']
                orig_vals = [orig_attn, orig_baseline, orig_ffn, 100 - (orig_attn + orig_baseline + orig_ffn)]
                opt_vals = [opt_attn, opt_baseline, opt_ffn, 100 - (opt_attn + opt_baseline + opt_ffn)]
                
                x = np.arange(len(labels))
                width = 0.35
                
                plt.bar(x - width/2, orig_vals, width, label='Original', color="dodgerblue")
                plt.bar(x + width/2, opt_vals, width, label='Optimized', color="green")
                
                plt.ylabel('Time (%)')
                plt.title('Time Distribution by Component')
                plt.xticks(x, labels)
                plt.grid(axis='y', linestyle='--', alpha=0.7)
                plt.legend()
        
        plt.tight_layout()
        plt.savefig(os.path.join(output_dir, "component_breakdown.png"), dpi=150)
        plt.close()
    
    # 4. Integration Optimization Test Results
    if "integration_tests" in results and results["integration_tests"]:
        data = results["integration_tests"]
        
        # Create figure for comparing integration optimizations
        plt.figure(figsize=(14, 10))
        
        # Get all configurations and pruning levels
        configs = list(data.keys())
        pruning_levels = list(data[configs[0]].keys())
        
        # Setup colors
        colors = {
            "original": "dodgerblue",
            "optimized_all": "green",
            "opt_no_baseline": "orange",
            "opt_no_unet": "purple",
            "opt_minimal": "red"
        }
        
        # 1. Tokens per second by configuration
        plt.subplot(2, 2, 1)
        
        # Get the tokens per second for each configuration at each pruning level
        for config in configs:
            tps_values = [data[config][level]["tokens_per_second"] for level in pruning_levels]
            plt.plot(pruning_levels, tps_values, 'o-', 
                    label=config.replace('_', ' ').title(), 
                    color=colors.get(config, "gray"),
                    linewidth=2)
        
        plt.title('Generation Speed by Configuration')
        plt.xlabel('Pruning Level (%)')
        plt.ylabel('Tokens per Second')
        plt.grid(True, linestyle='--', alpha=0.7)
        plt.legend()
        
        # 2. Speedup relative to original
        plt.subplot(2, 2, 2)
        
        # Calculate speedup relative to original for each configuration
        for config in configs:
            if config == "original":
                continue  # Skip original as it's the baseline
                
            speedups = []
            for level in pruning_levels:
                orig_tps = data["original"][level]["tokens_per_second"]
                config_tps = data[config][level]["tokens_per_second"]
                speedups.append(config_tps / orig_tps if orig_tps > 0 else 0)
            
            plt.plot(pruning_levels, speedups, 'o-', 
                    label=config.replace('_', ' ').title(), 
                    color=colors.get(config, "gray"),
                    linewidth=2)
        
        plt.axhline(y=1.0, color='k', linestyle='--', alpha=0.3)
        plt.title('Speedup Relative to Original')
        plt.xlabel('Pruning Level (%)')
        plt.ylabel('Speedup Factor')
        plt.grid(True, linestyle='--', alpha=0.7)
        plt.legend()
        
        # 3. First token latency
        plt.subplot(2, 2, 3)
        
        # Get first token latency for each configuration at each pruning level
        for config in configs:
            latency_values = [data[config][level]["first_token_time"] for level in pruning_levels]
            plt.plot(pruning_levels, latency_values, 'o-', 
                    label=config.replace('_', ' ').title(), 
                    color=colors.get(config, "gray"),
                    linewidth=2)
        
        plt.title('First Token Latency by Configuration')
        plt.xlabel('Pruning Level (%)')
        plt.ylabel('Time (seconds)')
        plt.grid(True, linestyle='--', alpha=0.7)
        plt.legend()
        
        # 4. Bar chart comparison at specific pruning level
        plt.subplot(2, 2, 4)
        
        # Choose a representative pruning level (e.g., 50%)
        level = 50
        if str(level) in pruning_levels:
            level = str(level)
        
        # Get tokens per second at this level
        tps_values = [data[config][level]["tokens_per_second"] for config in configs]
        
        # Create bar chart
        x = np.arange(len(configs))
        bars = plt.bar(x, tps_values, color=[colors.get(config, "gray") for config in configs])
        
        plt.title(f'Speed Comparison at {level}% Pruning')
        plt.ylabel('Tokens per Second')
        plt.xticks(x, [c.replace('_', ' ').title() for c in configs], rotation=45, ha='right')
        plt.grid(axis='y', linestyle='--', alpha=0.7)
        
        # Add value labels
        for bar in bars:
            height = bar.get_height()
            plt.text(bar.get_x() + bar.get_width()/2., height + 0.5,
                    f"{height:.1f}", ha='center', va='bottom')
        
        plt.tight_layout()
        plt.savefig(os.path.join(output_dir, "integration_optimizations.png"), dpi=150)
        plt.close()
    
    print(f"Visualizations saved to {output_dir}")


def compare_multiple_models(args):
    """Compare performance across multiple model architectures."""
    print("\n==== Multi-Model Architecture Comparison ====")
    
    if not args.multi_model_comparison:
        print("Skipping multi-model comparison (use --multi_model_comparison to run)")
        return None
    
    # Parse model list
    model_names = [name.strip() for name in args.compare_models.split(",")]
    
    # Ensure we have at least two models to compare
    if len(model_names) < 2:
        print("Error: Multi-model comparison requires at least two models")
        print(f"Only found: {model_names}")
        return None
        
    print(f"Comparing {len(model_names)} models: {', '.join(model_names)}")
    
    # Store results for each model
    results = {}
    model_families = {}
    
    # Test each model
    for model_name in model_names:
        print(f"\n--- Testing model: {model_name} ---")
        
        # Detect model family if not specified
        model_family = args.model_family
        if not model_family:
            if "gpt2" in model_name.lower():
                model_family = "gpt2"
            elif "bloom" in model_name.lower():
                model_family = "bloom"
            elif "opt" in model_name.lower():
                model_family = "opt"
            elif "pythia" in model_name.lower() or "neox" in model_name.lower():
                model_family = "pythia"
            elif "llama" in model_name.lower():
                model_family = "llama"
            else:
                model_family = "gpt2"  # Default to gpt2 handling
                
        print(f"Using model family handling: {model_family}")
        model_families[model_name] = model_family
                
        # Record start time for overall profiling
        start_time = time.time()
        
        # Set up a temporary modified args object for testing this model
        temp_args = argparse.Namespace(**vars(args))
        temp_args.model_name = model_name
        temp_args.model_family = model_family
        
        # Prepare input data specific to this model
        data = prepare_input_data(temp_args)
        
        # Profile model loading
        loading_results = profile_model_loading(temp_args)
        
        # Only test one pruning level (0%) for comparative clarity
        inference_results = profile_inference(temp_args, data, "optimized", 0)
        
        # Store results together
        results[model_name] = {
            "model_family": model_family,
            "loading": loading_results,
            "inference": inference_results,
            "total_time": time.time() - start_time
        }
        
        # Add parameter counts
        results[model_name]["parameter_counts"] = {
            "baseline": loading_results["baseline_model"]["parameter_count"],
            "adaptive": loading_results["optimized_model"]["parameter_count"],
            "increase_percentage": ((loading_results["optimized_model"]["parameter_count"] - 
                                    loading_results["baseline_model"]["parameter_count"]) / 
                                    loading_results["baseline_model"]["parameter_count"] * 100)
        }
        
    return results


def main():
    """Main function."""
    # Parse arguments
    args = setup_args()
    
    # Create output directory
    os.makedirs(args.output_dir, exist_ok=True)
    
    # Store all results
    results = {}
    
    # Set optimization level environment variable
    os.environ["OPTIMIZATION_LEVEL"] = str(args.optimization_level)
    
    # Load previous results for comparison if requested
    previous_results = None
    if args.compare_with_previous:
        results_file = os.path.join(args.output_dir, "full_model_profiling.json")
        if os.path.exists(results_file):
            try:
                with open(results_file, "r") as f:
                    previous_results = json.load(f)
                print(f"Loaded previous results from {results_file} for comparison")
            except Exception as e:
                print(f"Error loading previous results: {e}")
    
    # If multi-model comparison is enabled, run that and exit
    if args.multi_model_comparison:
        results["multi_model_comparison"] = compare_multiple_models(args)
    else:
        # Regular profiling flow
        # Profile model loading
        results["model_loading"] = profile_model_loading(args)
        
        # Prepare input data
        data = prepare_input_data(args)
        
        # Run profiling tests based on mode
        if args.profile_mode in ["all", "basic"]:
            # Compare pruning levels with basic generation metrics
            results["pruning_comparison"] = compare_pruning_levels(args, data)
        
        if args.profile_mode in ["all", "component"]:
            # Profile component breakdown to identify bottlenecks
            results["component_breakdown"] = profile_component_breakdown(args, data)
        
        if args.profile_mode in ["all"] or args.test_integration_points:
            # Test different integration optimizations
            results["integration_tests"] = test_integration_optimizations(args, data)
        
    # Save timestamp for the results
    results["timestamp"] = time.time()
    results["args"] = {
        "model_name": args.model_name,
        "device": args.device,
        "optimization_level": args.optimization_level,
        "pruning_levels": args.pruning_levels,
        "profile_mode": args.profile_mode,
        "multi_model_comparison": args.multi_model_comparison,
        "compare_models": args.compare_models if args.multi_model_comparison else None,
        "model_family": args.model_family
    }
    
    # Save results
    results_file = os.path.join(args.output_dir, "full_model_profiling.json")
    with open(results_file, "w") as f:
        # Filter out non-JSON serializable items
        filtered_results = {}
        for key, value in results.items():
            if isinstance(value, dict):
                filtered_results[key] = value
            elif key == "timestamp" or key == "args":
                filtered_results[key] = value
        json.dump(filtered_results, f, indent=2)
    
    print(f"\nResults saved to {results_file}")
    
    # Create visualizations
    visualize_results(results, args)
    
    # Print summary
    print("\n===== Profiling Summary =====")
    
    # Multi-model comparison summary (if available)
    if "multi_model_comparison" in results and results["multi_model_comparison"]:
        data = results["multi_model_comparison"]
        print("\nMulti-Model Comparison Summary:")
        
        # Table header
        print("\n{:<15} | {:<10} | {:<12} | {:<12} | {:<15} | {:<15}".format(
            "Model", "Family", "Base Params", "Adapt Params", "Param Growth", "Tokens/sec"))
        print("-" * 90)
        
        # Sort models by parameter count for clearer presentation
        model_names = list(data.keys())
        model_names.sort(key=lambda x: data[x]["parameter_counts"]["baseline"])
        
        for model_name in model_names:
            model_data = data[model_name]
            family = model_data["model_family"]
            baseline_params = model_data["parameter_counts"]["baseline"] / 1000000  # Convert to millions
            adaptive_params = model_data["parameter_counts"]["adaptive"] / 1000000
            param_growth = model_data["parameter_counts"]["increase_percentage"]
            tokens_per_sec = model_data["inference"]["tokens_per_second"]
            
            print("{:<15} | {:<10} | {:<12.2f}M | {:<12.2f}M | {:<15.2f}% | {:<15.2f}".format(
                model_name, family, baseline_params, adaptive_params, param_growth, tokens_per_sec))
        
        # Overall observations
        print("\nKey observations:")
        
        # Calculate average parameter growth
        avg_growth = sum(data[m]["parameter_counts"]["increase_percentage"] for m in model_names) / len(model_names)
        print(f"  • Average parameter increase: {avg_growth:.2f}%")
        
        # Find fastest model
        fastest_model = max(model_names, key=lambda m: data[m]["inference"]["tokens_per_second"])
        print(f"  • Fastest generation: {fastest_model} ({data[fastest_model]['inference']['tokens_per_second']:.2f} tokens/sec)")
        
        # Find model with lowest latency
        lowest_latency = min(model_names, key=lambda m: data[m]["inference"]["first_token_time"])
        print(f"  • Lowest first token latency: {lowest_latency} ({data[lowest_latency]['inference']['first_token_time']:.4f}s)")
    
    # Regular loading time summary
    if "model_loading" in results:
        loading_data = results["model_loading"]
        print("\nModel Loading:")
        for model_type in ["baseline_model", "original_model", "optimized_model"]:
            model_name = model_type.split("_")[0].capitalize()
            print(f"  {model_name}: {loading_data[model_type]['load_time']:.2f}s, "
                 f"{loading_data[model_type]['parameter_count']:,} parameters")
            
            # Compare with previous if available
            if previous_results and "model_loading" in previous_results:
                prev_load_time = previous_results["model_loading"][model_type]["load_time"]
                change = (loading_data[model_type]["load_time"] - prev_load_time) / prev_load_time * 100
                print(f"    {'↓' if change < 0 else '↑'} {abs(change):.1f}% from previous")
    
    # Pruning comparison summary
    if "pruning_comparison" in results:
        pruning_data = results["pruning_comparison"]
        print("\nPerformance by Pruning Level:")
        # Safely extract pruning levels
        try:
            if pruning_data and "original" in pruning_data and pruning_data["original"]:
                # Check if keys are integers or strings
                if isinstance(next(iter(pruning_data["original"].keys())), int):
                    pruning_levels = sorted(pruning_data["original"].keys())
                else:
                    pruning_levels = sorted([int(x) for x in pruning_data["original"].keys()])
                
                for level in pruning_levels:
                    level_key = level if isinstance(next(iter(pruning_data["original"].keys())), int) else str(level)
                    orig_speed = pruning_data["original"][level_key]["tokens_per_second"]
                    opt_speed = pruning_data["optimized"][level_key]["tokens_per_second"]
                    speedup = opt_speed / orig_speed
                    print(f"  Level {level}%: {speedup:.2f}x speedup ({opt_speed:.2f} vs {orig_speed:.2f} tokens/sec)")
<<<<<<< HEAD
=======
                    
                    # Compare with previous if available
                    if (previous_results and "pruning_comparison" in previous_results and 
                        "optimized" in previous_results["pruning_comparison"] and 
                        level_key in previous_results["pruning_comparison"]["optimized"]):
                        
                        prev_opt_speed = previous_results["pruning_comparison"]["optimized"][level_key]["tokens_per_second"]
                        change = (opt_speed - prev_opt_speed) / prev_opt_speed * 100
                        print(f"    Optimized: {'↑' if change > 0 else '↓'} {abs(change):.1f}% from previous")
                        
                        prev_orig_speed = previous_results["pruning_comparison"]["original"][level_key]["tokens_per_second"]
                        prev_speedup = prev_opt_speed / prev_orig_speed
                        speedup_change = (speedup - prev_speedup) / prev_speedup * 100
                        print(f"    Speedup: {'↑' if speedup_change > 0 else '↓'} {abs(speedup_change):.1f}% from previous")
>>>>>>> c2dba58d
        except (KeyError, StopIteration, TypeError) as e:
            print(f"  Unable to print pruning summary: {e}")
    
    # Component breakdown summary
    if "component_breakdown" in results and results["component_breakdown"]:
        component_data = results["component_breakdown"]
        print("\nComponent Breakdown:")
        
        # Print component percentages if available
        if ("percentages" in component_data["optimized"] and 
            "percentages" in component_data["original"]):
            
            print("  Time Distribution (%):")
            opt_pct = component_data["optimized"]["percentages"]
            orig_pct = component_data["original"]["percentages"]
            
            # List components by importance
            components = ["attention", "ffn", "baseline_integration", "unet_connection", "layernorm", "embeddings"]
            
            for comp in components:
                if comp in opt_pct or comp in orig_pct:
                    orig_val = orig_pct.get(comp, 0)
                    opt_val = opt_pct.get(comp, 0)
                    print(f"  {comp.replace('_', ' ').title()}: {opt_val:.1f}% (optimized) vs {orig_val:.1f}% (original)")
        
        # Print speedups
        print("\n  Component Speedups:")
        components = ["attention", "ffn", "baseline_integration", "embeddings"]
        for comp in components:
            if comp in component_data["original"]["avg_times"] and comp in component_data["optimized"]["avg_times"]:
                orig_time = component_data["original"]["avg_times"][comp]
                opt_time = component_data["optimized"]["avg_times"][comp]
                if orig_time > 0:
                    speedup = orig_time / opt_time if opt_time > 0 else 0
                    print(f"  {comp.capitalize()}: {speedup:.2f}x speedup")
    
    # Integration optimization tests summary
    if "integration_tests" in results and results["integration_tests"]:
        integration_data = results["integration_tests"]
        print("\nIntegration Optimization Tests:")
        
        # Pruning level to focus on for detailed results
        focus_level = "50"
        if focus_level not in next(iter(integration_data.values())):
            focus_level = list(next(iter(integration_data.values())).keys())[0]
        
        # Get configurations and sort by performance
        configs = list(integration_data.keys())
        configs_by_speed = sorted(
            configs, 
            key=lambda c: integration_data[c][focus_level]["tokens_per_second"],
            reverse=True
        )
        
        print(f"\n  Performance at {focus_level}% pruning (sorted by speed):")
        for config in configs_by_speed:
            speed = integration_data[config][focus_level]["tokens_per_second"]
            # Calculate speedup over original
            if config != "original":
                orig_speed = integration_data["original"][focus_level]["tokens_per_second"]
                speedup = speed / orig_speed
                print(f"  {config.replace('_', ' ').title()}: {speed:.2f} tokens/sec ({speedup:.2f}x original)")
            else:
                print(f"  {config.replace('_', ' ').title()}: {speed:.2f} tokens/sec (baseline)")
        
        # Print most significant findings
        if "optimized_all" in integration_data and "opt_minimal" in integration_data:
            full_opt_speed = integration_data["optimized_all"][focus_level]["tokens_per_second"]
            minimal_opt_speed = integration_data["opt_minimal"][focus_level]["tokens_per_second"]
            
            print("\n  Key Insights:")
            if minimal_opt_speed > full_opt_speed:
                diff_pct = (minimal_opt_speed - full_opt_speed) / full_opt_speed * 100
                print(f"  • Minimal optimizations are {diff_pct:.1f}% faster than full optimizations")
                print(f"  → Consider removing baseline integration and UNet for better performance")
            elif full_opt_speed > minimal_opt_speed:
                diff_pct = (full_opt_speed - minimal_opt_speed) / minimal_opt_speed * 100
                print(f"  • Full optimizations are {diff_pct:.1f}% faster than minimal optimizations")
                print(f"  → The integration features are providing performance benefits")
        
        if "opt_no_baseline" in integration_data and "opt_no_unet" in integration_data:
            no_baseline_speed = integration_data["opt_no_baseline"][focus_level]["tokens_per_second"]
            no_unet_speed = integration_data["opt_no_unet"][focus_level]["tokens_per_second"]
            
            if no_baseline_speed > no_unet_speed:
                print(f"  • Removing baseline integration has more impact than removing UNet connections")
            else:
                print(f"  • Removing UNet connections has more impact than removing baseline integration")


if __name__ == "__main__":
    main()<|MERGE_RESOLUTION|>--- conflicted
+++ resolved
@@ -1646,8 +1646,6 @@
                     opt_speed = pruning_data["optimized"][level_key]["tokens_per_second"]
                     speedup = opt_speed / orig_speed
                     print(f"  Level {level}%: {speedup:.2f}x speedup ({opt_speed:.2f} vs {orig_speed:.2f} tokens/sec)")
-<<<<<<< HEAD
-=======
                     
                     # Compare with previous if available
                     if (previous_results and "pruning_comparison" in previous_results and 
@@ -1662,7 +1660,6 @@
                         prev_speedup = prev_opt_speed / prev_orig_speed
                         speedup_change = (speedup - prev_speedup) / prev_speedup * 100
                         print(f"    Speedup: {'↑' if speedup_change > 0 else '↓'} {abs(speedup_change):.1f}% from previous")
->>>>>>> c2dba58d
         except (KeyError, StopIteration, TypeError) as e:
             print(f"  Unable to print pruning summary: {e}")
     
