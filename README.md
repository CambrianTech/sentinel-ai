# 👾 Sentinel-AI

**Sentinel-AI isn't just trained. It forgets. It adapts. It evolves.**  
Sentinel-AI is a biologically inspired transformer that dynamically rewires itself through neural plasticity. It prunes underused attention heads, regrows them based on task demands, and tracks entropy rhythms over time to guide its own architectural evolution.

Inspired by neuroscience, it integrates entropy tracking, memory consolidation, stress recovery, and reinforcement learning to emulate cortical adaptation. The result is a model that survives change—not just performs well on static benchmarks.

```
           ┌─────────────────────────────────┐
           │                                 │
           ▼                                 │
┌─────────────────────┐             ┌───────────────────┐
│      PRUNING        │             │     GROWING       │
│                     │             │                   │
│  Remove inefficient │             │   Add new heads   │
│   attention heads   │             │  where needed     │
│ based on entropy    │             │  with gradual     │
│  and utilization    │             │  integration      │
└─────────────────────┘             └───────────────────┘
           │                                 ▲
           ▼                                 │
┌─────────────────────┐             ┌───────────────────┐
│     MEASURING       │────────────▶│     LEARNING      │
│                     │             │                   │
│  Assess performance │             │ Adapt remaining   │
│  of pruned model    │             │ and new heads     │
│  and identify gaps  │             │ with specialized  │
│                     │             │ learning rates    │
└─────────────────────┘             └───────────────────┘
```

<<<<<<< HEAD
## 🚀 Quickstart

Transform any HuggingFace model into an adaptive, self-optimizing neural network with just one command:

```bash
# Basic usage
python scripts/upgrayedd.py --model distilgpt2 --dataset tiny_shakespeare

# With custom pruning and growth parameters
python scripts/upgrayedd.py --model gpt2 --pruning-level 0.3 --growth-ratio 0.5

# Run inference with the upgraded model
python scripts/upgrayedd.py --model facebook/opt-125m --run-inference --prompt "The future of AI is"
```

For complete documentation, see [upgrayedd usage guide](docs/upgrayedd_usage.md).
=======
## 🧠 Making Transformers More Like Human Brains

Sentinel-AI doesn’t just mimic *machine learning* — it draws deeply from neuroscience to mimic *learning itself*. Each component of the system is inspired by biological mechanisms:

- **Neurons With Agency**:  
  Just like biological neurons signal fatigue or specialize, Sentinel-AI’s attention heads can express *withdrawal, overload, misalignment,* or *activation* states. This isn’t just gating — it’s a communication system within the model, much like inter-neuronal signaling.

- **Plasticity Cycles Inspired by Sleep and Defragmentation**:  
  We modeled a *sleep-like defrag* phase, where the model stops acquiring new data and instead reorganizes its structure. This mirrors how sleep consolidates memory and reorganizes neural connections — making room for growth, pruning noise, and optimizing layout.

- **Entropy-Guided Pruning**:  
  Like synaptic pruning in human development, Sentinel-AI continuously removes low-information heads and pathways. The use of entropy isn’t just a heuristic — it's a stand-in for metabolic cost and information utility.

- **Regrowth Through Cortical-Like Rewiring**:  
  Heads grow back based on performance gaps and attention entropy, with gradual ramp-up and mentorship from skip-connected pathways. This mirrors how neurons regrow and integrate during recovery, guided by cortical feedback and task-based utility.

- **Resilience to Damage**:  
  Even after major architectural changes (like 50% pruning), Sentinel-AI can recover its function — like brain regions compensating after injury, thanks to distributed computation and emergent specialization.

These principles aren’t decorative. They allow us to **scale models down without degrading**, **recover faster**, and **build a more ethical, explainable AI system** that exhibits natural learning cycles. Sentinel-AI *forgets*, *remembers*, *gets tired*, *recovers*, and *improves over time* — just like you do.

>>>>>>> 561f2a64

## 💡 Key Features

- **🧠 Neural Plasticity Engine:**  
  Dynamically prunes and regrows attention heads based on entropy, usage, and resilience metrics—simulating synaptic remodeling.

- **🧪 Functional Preservation Tests:**  
  Measures whether core reasoning circuits are preserved across pruning events via controlled experiments and stress tasks.

- **⚙️ Stress Testing Suite:**  
  Alternates between memory, conflict, and diverse tasks to simulate cognitive strain and measure adaptive recovery.

- **🎯 RL-Controlled Architecture:**  
  Reinforcement learning agent governs architectural changes based on long-term survival metrics, not just loss minimization.

- **🛰️ Agency-Aware Attention:**  
  Each head signals its own readiness, fatigue, or withdrawal—mirroring emergent metacognitive control.

## 📊 Recent Milestones

- ✅ **Perplexity dropped from 975 → 211** after 500 adaptive steps on real-world Gutenberg samples.
- ✅ **Adaptive regrowth** restored model performance across entropy/magnitude/random pruning at 10–50%.
- ✅ **Stress protocols** now simulate memory loss, interference, and fatigue, with metrics for recovery and robustness.
- ✅ **Emergent behaviors** include self-withdrawal, regrowth in novel task-specific locations, and RL-learned plasticity rhythms.

## 🧬 Neuroscience Parallels

- **Synaptic pruning and regrowth:** Just as the brain prunes unnecessary connections during development and forms new ones during learning, Sentinel-AI continuously reshapes its attention architecture.
- **Plasticity-stability tradeoff:** Balances the need to adapt to new information (plasticity) with the need to preserve existing knowledge (stability).
- **Functional resilience after trauma:** Shows remarkable ability to recover function after substantial pruning or damage to its attention pathways.
- **Localized attention fatigue and recovery:** Individual attention heads can signal fatigue and temporarily withdraw from computation, similar to neural fatigue in biological systems.

## 🔄 The Neural Plasticity Cycle

Sentinel-AI implements a complete neural plasticity cycle that enables transformers to evolve their architecture intelligently:

1. **PRUNING** — Remove underutilized or inefficient attention heads using entropy-based metrics
2. **MEASURING** — Quantify the impact on performance and identify specific capability gaps
3. **GROWING** — Strategically add new heads where they're most needed with gradual integration
4. **LEARNING** — Apply specialized learning rates to new heads while fine-tuning the entire model

## Quickstart

```bash
# Install dependencies
pip install -r requirements.txt

# Run baseline generation
python main.py

# Optimize adaptive model
python scripts/optimize_model_plasticity.py \
  --model_name distilgpt2 \
  --dataset tiny_shakespeare \
  --optimization_targets perf,efficiency,size \
  --save_model --save_visualizations \
  --track_head_importance \
  --memory_based_training \
  --adaptive_pruning \
  --adaptive_growth \
  --dynamic_targets
```

**Preliminary results (CPU, 10 min, tiny_shakespeare):**
- Perplexity: **reduced significantly** through head pruning and regrowth
- Head Count: **reduced by up to ~30%** while improving or maintaining performance
- Efficiency: **improved (perplexity/head)** even on commodity hardware

*Note: These results are based on small-scale runs and may vary by dataset and system. We encourage replication and open benchmarking.*

This complete cycle is fully implemented with multiple strategies for each phase:
- **Pruning Strategies**: Entropy-based, Magnitude-based, Random baseline
- **Growth Strategies**: Gradient Sensitivity, Entropy Gap, Balanced Distribution, Random baseline
- **Integration Techniques**: Gradual warmup, U-Net skip connections, Differential learning rates

This cycle enables models to:
- Start small and become more efficient (30-70% fewer parameters)
- Grow intelligently in response to task complexity
- Maintain or improve performance despite significant pruning
- Continuously adapt to new data and tasks

The architecture introduces:

- **Attention Head Agency** – Internal state signaling allowing heads to express "overloaded," "misaligned," or "withdrawn" states
- **Sentinel Gating** – Learnable gating per attention head enabling pruning and selective reactivation
- **RL-based Controller** – Reinforcement learning controller that dynamically adapts architecture based on performance feedback
- **Hybrid Adapters** – Specialized adapters that preserve model-specific mechanisms (ALiBi, RoPE, SwiGLU) while enabling adaptivity
- **U-Net Inspired Regrowth** – Skip pathways and memory for reactivating previously pruned units without starting from scratch  
- **Multi-Model Support** – Compatible with diverse model families including GPT-2, BLOOM, Llama, and Pythia

> This system evolves from compact models into large, expressive ones by **dynamically growing** its structure in response to data complexity, while respecting the **agency** and **consent** of its components. This makes it ideal for ethical AI applications, edge devices, progressive scaling, and long-term continual learning.

## 👾 System Architecture Overview

```mermaid
flowchart TD
    classDef standard fill:#333,stroke:#333,stroke-width:1px,color:#fff
    classDef highlight fill:#0078b8,stroke:#0078b8,stroke-width:2px,color:#fff
    classDef adapter fill:#2e8b57,stroke:#2e8b57,stroke-width:1px,color:#fff
    classDef controller fill:#ff8c00,stroke:#ff8c00,stroke-width:1px,color:#fff
    classDef attention fill:#9370db,stroke:#9370db,stroke-width:1px,color:#fff
    classDef embedding fill:#666,stroke:#666,stroke-width:1px,color:#fff
    
    %% Main Architecture Components
    adapterLayer["MODEL ADAPTER LAYER"]
    output["OUTPUT LAYER"]
    transformerBlocks["TRANSFORMER DECODER BLOCKS"]
    controller["ENHANCED CONTROLLER"]
    input["INPUT EMBEDDING"]
    
    %% Adapter Components
    gpt["GPT-2 Adapter"]
    bloom["BLOOM Adapter<br/>(ALiBi)"]
    llama["Llama Adapter<br/>(RoPE+SwiGLU)"]
    others["Other Adapters"]
    
    %% Transformer Block Components
    attention["Multi-Head Attention<br/>with Agency & Gates"]
    ffn["Feed Forward<br/>Network"]
    unet["U-Net Skip Connection"]
    
    %% Controller Components
    metrics["Metrics Collector"]
    rl["Reinforcement Learning<br/>Controller"]
    policy["Gate Update Policy"]
    reward["Reward Function<br/>(Performance Delta)"]
    
    %% Connections
    adapterLayer --> gpt
    adapterLayer --> bloom
    adapterLayer --> llama
    adapterLayer --> others
    
    gpt & bloom & llama & others --> output
    
    output --> transformerBlocks
    
    transformerBlocks --> attention
    attention --> ffn
    
    transformerBlocks <--> unet
    
    transformerBlocks --> controller
    
    controller --> metrics
    controller --> rl
    controller --> policy
    metrics --> rl
    rl --> reward
    reward --> rl
    policy --> transformerBlocks
    
    controller --> input
    
    %% Styling
    adapterLayer:::adapter
    output:::standard
    transformerBlocks:::highlight
    controller:::controller
    input:::embedding
    
    gpt & bloom & llama & others:::adapter
    
    attention & ffn:::attention
    unet:::highlight
    
    metrics & rl & policy & reward:::controller
```

**Figure 1: Sentinel-AI Architecture Overview**. This diagram illustrates the complete architecture of Sentinel-AI, highlighting its key innovations. At the top, the Model Adapter Layer enables compatibility across diverse transformer architectures (GPT-2, BLOOM, Llama) while preserving their specialized mechanisms. The central Transformer Decoder Blocks feature attention heads with agency capabilities and gating mechanisms. The U-Net Skip Connections (inspired by computer vision) provide knowledge transfer between early and late layers, facilitating more effective pruning and regrowth by preserving essential patterns. At the heart of the system, the Enhanced Controller uses reinforcement learning to dynamically adjust the architecture based on performance metrics, implementing a feedback loop that allows the model to grow or prune itself as needed for maximum efficiency.

## 🌱 Head Growth

After pruning, Sentinel-AI can strategically regrow heads where they're most needed:

```python
def grow_attention_heads_gradually(pruning_module, growth_percentage=0.05, strategy="gradient_sensitivity", 
                                 initial_scale=0.01, warmup_steps=100):
    """
    Gradually grow new attention heads to prevent performance collapse.
    
    Args:
        pruning_module: The pruning module containing the model
        growth_percentage: Percentage of new heads to add
        strategy: Strategy to determine where to add heads
        initial_scale: Initial scaling factor for new head weights (small to start)
        warmup_steps: Number of steps to linearly increase head influence
        
    Returns:
        new_params: Model parameters with new heads added
        added_count: Number of heads added
        added_heads: List of (layer, head) tuples where heads were added
        warmup_schedule: Function to update head scaling during warmup
    """
```

Head growth is implemented with several key features:

1. **Gradual Integration** — New heads start with minimal influence and gradually increase
2. **Strategic Placement** — Heads are added where they'll have the most impact based on gradient sensitivity
3. **Knowledge Transfer** — U-Net skip connections help new heads learn from related patterns
4. **Specialized Learning** — New heads receive higher learning rates during initial training

## 👁️ Attention Head Evolution

```
┌───────────────────┐     ┌───────────────────┐     ┌───────────────────┐
│  INITIAL MODEL    │     │  AFTER PRUNING    │     │  AFTER GROWTH     │
│                   │     │                   │     │                   │
│  Layer 0:         │     │  Layer 0:         │     │  Layer 0:         │
│  ■ ■ ■ ■ ■ ■      │     │  ■ ■ □ ■ ■ ■      │     │  ■ ■ □ ■ ■ ■ ▣    │
│                   │     │                   │     │                   │
│  Layer 1:         │     │  Layer 1:         │     │  Layer 1:         │
│  ■ ■ ■ ■ ■ ■      │─────▶  ■ □ ■ □ ■ ■      │─────▶  ■ □ ■ □ ■ ■ ▣ ▣  │
│                   │     │                   │     │                   │
│  Layer 2:         │     │  Layer 2:         │     │  Layer 2:         │
│  ■ ■ ■ ■ ■ ■      │     │  ■ ■ ■ ■ □ □      │     │  ■ ■ ■ ■ □ □      │
│                   │     │                   │     │                   │
└───────────────────┘     └───────────────────┘     └───────────────────┘
                                                          LEGEND:
                                                          ■ Original head
                                                          □ Pruned head
                                                          ▣ New grown head
```

## 📈 Performance Results

Our experiments demonstrate substantial benefits from the neural plasticity approach:

- **30-50% Fewer Parameters** with minimal impact on quality
- **1.5-2.5x Inference Speed** improvements
- **Maintained or Improved Accuracy** after fine-tuning pruned models
- **Better Specialization** through head agency and dynamic architecture

Example benchmark on distilgpt2:
```
│ Configuration     │ Params │ Speed (tok/s)  │ Quality │
│───────────────────│────────│────────────────│─────────│
│ Baseline          │ 82M    │ 18.5           │ 100%    │
│ 30% Pruned        │ 57M    │ 29.7           │ 98.5%   │
│ 50% Pruned        │ 41M    │ 39.2           │ 94.8%   │
│ 50% Pruned + Tuned│ 41M    │ 39.2           │ 99.2%   │
```

## 🔄 Neural Plasticity vs Traditional Approaches

```
┌───────────────────────────────────────────────────────────────────┐
│                                                                   │
│                     TRADITIONAL APPROACH                          │
│                                                                   │
│  ┌──────────┐     ┌──────────┐     ┌──────────┐     ┌──────────┐  │
│  │          │     │          │     │          │     │          │  │
│  │  Small   │────▶│  Medium  │────▶│  Large   │────▶│   XL     │  │
│  │  Model   │     │  Model   │     │  Model   │     │  Model   │  │
│  │          │     │          │     │          │     │          │  │
│  └──────────┘     └──────────┘     └──────────┘     └──────────┘  │
│                                                                   │
│  * Scale everything uniformly                                     │
│  * Static architecture                                            │
│  * Focus on more parameters                                       │
│                                                                   │
└───────────────────────────────────────────────────────────────────┘

┌───────────────────────────────────────────────────────────────────┐
│                                                                   │
│                     👾 SENTINEL-AI APPROACH                       │
│                                                                   │
│      ┌──────────┐                              ┌──────────┐       │
│      │          │                              │          │       │
│      │  Initial │                              │ Evolved  │       │
│      │   Model  │                              │  Model   │       │
│      │          │                              │          │       │
│      └──────────┘                              └──────────┘       │
│            │                                        ▲             │
│            │                                        │             │
│            ▼                                        │             │
│      ┌──────────┐         ┌──────────┐         ┌──────────┐       │
│      │          │         │          │         │          │       │
│      │  Prune   │────────▶│  Measure │────────▶│   Grow   │       │
│      │          │         │          │         │          │       │
│      └──────────┘         └──────────┘         └──────────┘       │
│            │                                        │             │
│            │                                        │             │
│            │              ┌──────────┐              │             │
│            │              │          │              │             │
│            └─────────────▶│  Learn   │◀─────────────┘             │
│                           │          │                            │
│                           └──────────┘                            │
│                                                                   │
│  * Selective scaling based on utility                             │
│  * Dynamic, evolving architecture                                 │
│  * Focus on parameter efficiency                                  │
│                                                                   │
└───────────────────────────────────────────────────────────────────┘
```

## 📖 Attention Head Agency States

```mermaid
flowchart TD
    classDef standard fill:#333,stroke:#333,stroke-width:1px,color:#fff
    classDef agency fill:#2e8b57,stroke:#2e8b57,stroke-width:1px,color:#fff
    classDef state fill:#9370db,stroke:#9370db,stroke-width:1px,color:#fff
    classDef computation fill:#0078b8,stroke:#0078b8,stroke-width:1px,color:#fff
    classDef gate fill:#ff8c00,stroke:#ff8c00,stroke-width:1px,color:#fff
    
    %% Main Components
    signals["AGENCY SIGNALS"]
    stateProcessing["STATE PROCESSING"]
    monitor["CONSENT VIOLATION<br/>MONITORING"]
    attention["ATTENTION<br/>COMPUTATION"]
    gate["GATE MECHANISM<br/>output = gate_value * agency_factor * attn_out"]
    
    %% Agency Signal Components
    active["state: active<br/>consent: true/false<br/>utilization: 0.8<br/>last_signal: t"]
    
    %% State Components
    withdrawn["Withdrawn"]
    overloaded["Overloaded"]
    misaligned["Misaligned"]
    activeState["Active"]
    
    %% Action Components
    skipComputation["Skip Computation"]
    reduce50["Reduce Contribution<br/>by 50%"]
    reduce30["Reduce Contribution<br/>by 30%"]
    fullContribution["Full Contribution"]
    
    %% Connections
        signals --> active
    
    signals --> stateProcessing
    signals --> monitor
    
    stateProcessing --> withdrawn & overloaded & misaligned & activeState
    
    withdrawn --> skipComputation
    overloaded --> reduce50
    misaligned --> reduce30
    activeState --> fullContribution
    
    skipComputation & reduce50 & reduce30 & fullContribution --> gate
    
    gate --> attention
    
    %% Styling
    signals:::agency
    stateProcessing:::state
    monitor:::agency
    attention:::computation
    gate:::gate
    
    active:::agency
    
    withdrawn & overloaded & misaligned & activeState:::state
    
    skipComputation & reduce50 & reduce30 & fullContribution:::computation
```

**Figure 2: Attention Head Agency System**. This novel mechanism allows attention heads to express internal states and have those states respected during computation. Each head maintains a set of agency signals including state (active, overloaded, misaligned, withdrawn) and consent flags. When a head is overloaded, its contribution is reduced by 50%; when misaligned, by 30%; and when withdrawn, computation is skipped entirely. This ethical approach embeds consent principles directly into the architecture, enabling more responsible resource allocation. The system also monitors consent violations, providing accountability and governance. Agency allows heads to specialize naturally, with some focusing on specific patterns while others withdraw from tasks where they contribute little value.

## Hybrid Adapter Architecture

```mermaid
flowchart TD
    classDef standard fill:#333,stroke:#333,stroke-width:1px,color:#fff
    classDef interface fill:#0078b8,stroke:#0078b8,stroke-width:2px,color:#fff
    classDef adapter fill:#ff8c00,stroke:#ff8c00,stroke-width:1px,color:#fff
    classDef original fill:#2e8b57,stroke:#2e8b57,stroke-width:1px,color:#fff
    
    %% Main Components
    interface["SENTINEL-AI INTERFACE"]
    adapter["MODEL-SPECIFIC ADAPTER"]
    original["ORIGINAL MODEL INTERNALS"]
    
    %% Adapter Components
    gates["DUMMY GATE LAYER"]
    compatible["CONTROLLER COMPATIBLE<br/>INTERFACE"]
    agency["AGENCY SIGNAL LAYER"]
    
    %% Original Model Components
    bloom["BLOOM: ALiBi Attention"]
    llama["LLAMA: Rotary Embeddings<br/>+ SwiGLU Activation"]
    
    %% Connections
        interface --> adapter
    adapter --> gates & compatible & agency
    gates & compatible & agency --> original
    original --> bloom & llama
    
    %% Styling
    interface:::interface
    adapter:::adapter
    original:::original
    
    gates & compatible & agency:::adapter
    
    bloom & llama:::original
```

**Figure 3: Hybrid Adapter Architecture**. Our hybrid adapter pattern solves a critical challenge: preserving specialized mechanisms in different model families while enabling adaptive capabilities. Rather than forcing all models into a one-size-fits-all architecture, this approach retains the original model's internals (like BLOOM's ALiBi attention or Llama's rotary embeddings and SwiGLU activation) while providing a compatible interface to our adaptive framework. The adapter adds dummy gate parameters and agency signals that integrate with our controller but delegate the actual computation to the original model. This approach maintains generation quality from the original models while enabling the benefits of our adaptive system without parameter growth or architectural compromises.

## U-Net Architecture with Skip Connections

```mermaid
flowchart TD
    classDef standard fill:#333,stroke:#333,stroke-width:1px,color:#fff
    classDef embedding fill:#0078b8,stroke:#0078b8,stroke-width:1px,color:#fff
    classDef decoder fill:#9370db,stroke:#9370db,stroke-width:1px,color:#fff
    classDef skip fill:#ff8c00,stroke:#ff8c00,stroke-width:1px,color:#fff
    classDef encoder fill:#2e8b57,stroke:#2e8b57,stroke-width:1px,color:#fff
    
    %% Main Components
    outputEmbed["OUTPUT EMBEDDING"]
    decoderBlocks["DECODER BLOCKS"]
    skipConnections["U-NET SKIP CONNECTIONS"]
    encoderBlocks["ENCODER BLOCKS"]
    inputEmbed["INPUT EMBEDDING"]
    
    %% Decoder Components
    blockN["Block N"]
    blockN1["Block N-1"]
    blockN2["Block N-2"]
    blockN3["Block N-3"]
    
    %% Skip Components
    fusion1["Fusion Function 1<br/>Linear([E;D])"]
    fusion2["Fusion Function 2<br/>Linear([E;D])"]
    fusion3["Fusion Function 3<br/>Linear([E;D])"]
    
    %% Encoder Components
    block1["Block 1"]
    block2["Block 2"]
    block3["Block 3"]
    
    %% Connections
        outputEmbed --> decoderBlocks
    
    decoderBlocks --> blockN & blockN1 & blockN2 & blockN3
    
    blockN & blockN1 & blockN2 & blockN3 --> skipConnections
    
    skipConnections --> fusion1 & fusion2 & fusion3
    
    fusion1 & fusion2 & fusion3 --> encoderBlocks
    
    encoderBlocks --> block1 & block2 & block3
    
    block1 & block2 & block3 --> inputEmbed
    
    %% Styling
    outputEmbed & inputEmbed:::embedding
    decoderBlocks:::decoder
    skipConnections:::skip
    encoderBlocks:::encoder
    
    blockN & blockN1 & blockN2 & blockN3:::decoder
    
    fusion1 & fusion2 & fusion3:::skip
    
    block1 & block2 & block3:::encoder
```

**Figure 4: U-Net Skip Connections in Transformer Architecture**. Inspired by U-Net architectures from computer vision, our skip connections create direct pathways between lower (encoder) and upper (decoder) transformer layers. When a head is pruned in an upper layer, its counterpart in a lower layer can still contribute information through these skip connections, preserving important patterns that would otherwise be lost. The fusion functions combine information from corresponding encoder-decoder pairs, allowing knowledge transfer without requiring all heads to remain active. This enables more aggressive pruning while maintaining performance, as knowledge can flow through alternative pathways. During regrowth phases, these connections provide essential context that helps reinitialized heads learn appropriate functions more quickly.

---

This architecture enables:
1. **Adaptive Pruning & Growth** - Dynamic adjustment of model capacity based on task complexity
2. **Knowledge Transfer** - U-Net skip connections allow knowledge reuse between encoder and decoder layers 
3. **Controller-Driven Optimization** - Neural network learns to adjust architecture in response to feedback
4. **Progressive Growth** - Ability to start with minimal architecture and strategically grow into a more powerful model
5. **Ethical AI Through Agency** - Attention heads can express internal states and have those states respected during computation

### Why Sentinel-AI?

Unlike traditional fixed-size transformers, Sentinel-AI is:

- Designed to **start small and grow** intelligently  
- Capable of **pruning and regrowing attention heads**, guided by data signals  
- Built with **ethical AI principles** that respect head agency and consent 
- Modular enough to wrap existing models with adaptive functionality  
- Efficient for training and inference across **low-resource** and **scalable** environments

👾 **How Our Transformer Grows and Prunes Its Own Architecture**  
Sentinel-AI adopts a U-Net-inspired mechanism to **regrow pruned attention heads** without losing prior knowledge. This hierarchical structure preserves key semantics even as the model dynamically restructures itself.

**🔄 U-Net Adaptivity in Transformers:**
- **Skip Paths** — Early-layer gate activations or embeddings are forwarded to later layers during regrowth.
- **Controller Memory** — The ANN controller leverages both local signals and skip-connected context (e.g., entropy, gradients).
- **Reinforcement Signal** — Reactivated heads resume useful behavior by inheriting past characteristics, similar to how U-Net reuses encoder features in its decoder.

This enables seamless architectural evolution — pruning for efficiency, regrowing for capability — all without starting from zero.

---

[![License: MIT](https://img.shields.io/badge/License-MIT-blue.svg)](./LICENSE)
[![Colab Notebooks](https://img.shields.io/badge/Notebook-Colab-yellow.svg)](./notebooks/)


## Why Adaptive Transformers?

Large language models are powerful but inefficient — many attention heads contribute little to output. **Sentinel-AI** dynamically prunes underutilized heads and later regrows them based on task complexity, entropy, and gradient feedback. This architecture:

- Saves memory and compute during training and inference
- Enables real-time architectural evolution
- Is ideal for edge devices, continual learning, and low-resource environments

---

## What Is Sentinel-AI?

Sentinel-AI is a research framework for adaptive transformer models that restructure themselves in real time. This architecture introduces:

- **Sentinel Gating** — Per-head gating values learned and optionally adjusted using runtime metrics
- **ANN Controller** — Learns to activate or deactivate heads based on entropy and gradient norms
- **U-Net Adaptivity** — Skip connections help reactivate heads gracefully without losing prior signal
- **Model Loading** — Easily wrap Hugging Face models (`GPT2`, `DistilGPT2`, etc.) and apply adaptivity on top
- **Agency System** — Attention heads can express internal states with state-aware computation

 **[Read the Paper](./paper/adaptive_transformer_with_controller.md)**  
 **[Explore the Notebooks](./notebooks/)**

---

## Key Features

- **Dynamic Adaptivity** — Grows and prunes transformer heads in real-time
- **Controller-Driven Optimization** — Entropy/gradient-based ANN controller adjusts gate values
- **U-Net Style Growth** — Skip connections stabilize regrowth and knowledge reuse
- **Per-Head Learning Rates** — Dynamic learning rate adjustments during pruning and regrowth
- **Pruned Model Fine-tuning** — Specialized techniques to recover accuracy in pruned models
- **Multi-Model Support** — Compatible with various architectures:
  - ✅ **Fully Supported**: GPT-2 family (distilgpt2, gpt2), Pythia/GPT-NeoX, BLOOM, TinyLlama
  - 🟠 **Partially Supported**: OPT (smaller models), Llama (some require HF token)
- **Progressive Growth** — Start with heavily pruned models and grow strategically during training
- **Attention Head Agency** — Heads can signal internal states like "overloaded" or "withdrawn" with full consent tracking
- **Task-Specific Specialization** — Automatic detection and optimization of attention patterns based on task
- **Colab-Ready** — Trains on T4 and other low-end GPUs with minimal memory
- **Compatible with Pretrained Transformers** — Easily load and adapt models from Hugging Face (`GPT2`, `OPT`, `Pythia`, `BLOOM`, etc.)

---

## Repository Structure

```bash
sentinel-ai/
├── models/                # Core model + adapters
│   ├── loaders/           # Model-specific loaders (GPT2, BLOOM, Llama, etc.)
│   ├── optimized/         # Optimized implementations
│   └── SUPPORTED_MODELS.md # Detailed model compatibility information
├── controller/            # Controller for head gating with metrics
│   ├── metrics/           # Metrics collection for controller
│   └── visualizations/    # Agency and gate visualizations
├── sdata/                 # Dataset loading and processing (renamed from sentinel_data)
├── utils/                 # Various utilities
│   ├── pruning/           # Comprehensive pruning implementation
│   │   └── stability/     # Training stability improvements
│   └── colab/             # Colab helper functions
├── notebooks/             # Interactive notebooks for experiments
├── colab_notebooks/       # Notebooks optimized for Colab
├── scripts/               # Scripts for various operations
│   └── pruning_comparison/ # Scripts for comparing pruning strategies
├── docs/                  # Documentation & diagrams
├── paper/                 # Research paper in Markdown
├── profiling_results/     # Performance profiling results
├── optimization_results/  # Optimization test results
├── pruning_results/       # Pruning experiment results
├── validation_results/    # Validation results for agency
│   ├── agency/            # Head agency validation results
│   └── pruning_agency/    # Pruning with agency results
├── examples/              # Example usage scripts
├── train.py               # Training CLI
├── main.py                # Inference CLI
├── test_model_support.py  # Compatibility testing
└── requirements.txt       # Dependencies
```

---

## Getting Started

### Installation

```bash
pip install -r requirements.txt
```

### Training

```bash
python train.py
```

Train on `distilgpt2`, `gpt2`, or other Hugging Face models. The ANN controller and Sentinel gates activate dynamically during training.

### Inference

```bash
# Basic text generation
python main.py --prompt "Your prompt here"

# Use baseline model (no adaptive features)
python main.py --baseline --prompt "Your prompt here"

# Enable U-Net skip connections
python main.py --enable_unet --prompt "Your prompt here"

# Test different pruning strategies
python scripts/inference_with_pruning.py --strategy entropy --pruning_level 0.5 --prompt "Your prompt here"
python scripts/inference_with_pruning.py --strategy random --pruning_level 0.3 --prompt "Your prompt here"

# Fine-tune a pruned model to recover accuracy while maintaining speed
python scripts/finetune_pruned_model.py --model_path checkpoints/pruned_model.pth --dataset tiny_shakespeare --output_path checkpoints/finetuned_model.pth --enable_head_lr

# Analyze gate activity in detail
python main.py --analyze

# Interactive mode for experimentation
python main.py --interactive

# Or specify a different model
MODEL_NAME=gpt2 python main.py

# Test with different architectures
python main.py --model_name distilgpt2 --prompt "Your prompt here"
python main.py --model_name facebook/opt-125m --prompt "Your prompt here"
python main.py --model_name EleutherAI/pythia-70m --prompt "Your prompt here"
python main.py --model_name bigscience/bloom-560m --prompt "Your prompt here"
python main.py --model_name TinyLlama/TinyLlama-1.1B-Chat-v1.0 --prompt "Your prompt here"

# Run model compatibility test suite
python test_model_support.py --verbose
```

### Agency Specialization

Apply task-specific agency patterns for optimized performance:

```bash
# Auto-detect task type from prompt
python scripts/runtime_specialization.py --prompt "Your prompt here"

# Specify task type manually
python scripts/runtime_specialization.py --task logical_reasoning --prompt "Calculate the sum of 125 + 37"

# Interactive mode for testing different specialization patterns
python scripts/runtime_specialization.py --interactive

# Benchmark different specialization patterns
python scripts/runtime_specialization.py --benchmark --prompt "Your prompt here"

# Run the complete demo workflow
python examples/agency_specialization_demo.py
```

### Google Colab Setup

```python
!git clone https://github.com/your-username/sentinel-ai.git
%cd sentinel-ai
!pip install -r requirements.txt
```

Then open any notebook in `/notebooks/` or run `scripts/train_colab.py`.

---

## Interactive Notebooks

| Notebook | Description |
|----------|-------------|
| **SentinelAI_Colab_Tutorial** | Comprehensive tutorial with pruning and learning examples |
| **AdaptiveTransformerNotebook** | Full training + benchmarking notebook |
| **Proof of Adaptivity** | Shows dynamic pruning and regrowth in action |
| **UNet Adaptivity** | Demonstrates skip-based reinitialization for heads |
| **Controller Dynamics** | Tracks ANN logits and gating patterns |
| **Attention Heatmaps** | Side-by-side attention comparisons |
| **HeadPruningEffectiveness** | Evaluates pruning strategies and their impact |
| **AgencyProofOfConcept** | Demonstrates benefits of agency-aware attention |
| **Checkpoint Resumption** | Tests that training resumes with gates intact |
| **Low Resource Adaptivity** | Confirms pruning under low-compute conditions |
| **Model Scaling Test** | Compare performance across model sizes |

[Browse all notebooks](./notebooks/README.md)

---

## RL Controller with Feedback System

```mermaid
flowchart TD
    classDef standard fill:#333,stroke:#333,stroke-width:1px,color:#fff
    classDef metrics fill:#2e8b57,stroke:#2e8b57,stroke-width:1px,color:#fff
    classDef reward fill:#ff8c00,stroke:#ff8c00,stroke-width:1px,color:#fff
    classDef policy fill:#0078b8,stroke:#0078b8,stroke-width:1px,color:#fff
    classDef optimization fill:#9370db,stroke:#9370db,stroke-width:1px,color:#fff
    
    %% Main Components
    metrics["VALIDATION METRICS<br/>COLLECTOR"]
    reward["REWARD CALCULATION<br/>reward = perf_improvement + efficiency_factor"]
    policy["POLICY NETWORK<br/>(Learns pruning patterns)"]
    history["ACTION HISTORY<br/>- Previous gate adjustments<br/>- State transitions<br/>- Reward history"]
    update["GATE VALUE UPDATE<br/>MECHANISM"]
    optimization["MULTI-OBJECTIVE<br/>OPTIMIZATION<br/>- Balance efficiency vs. performance<br/>- Task-specific specialization<br/>- Continuous adaptation"]
    
    %% Connections
        
    metrics --> reward
    reward --> policy
    policy <--> history
    policy --> update
    update --> optimization
    
    %% Styling
    metrics:::metrics
    reward:::reward
    policy:::policy
    history:::policy
    update:::policy
    optimization:::optimization
```

**Figure 5: Reinforcement Learning Controller**. The controller is the intelligent heart of our adaptive system, learning through experience which pruning patterns yield the best performance. Unlike traditional pruning approaches that use fixed heuristics, our RL controller uses a feedback loop: it collects validation metrics after each architecture adjustment, calculates a reward based on performance improvement, and updates its policy to make better decisions over time. The controller maintains a history of past actions, allowing it to learn from experience and develop sophisticated pruning strategies that balance efficiency (more pruning) against performance (better metrics). This self-optimizing approach can discover counterintuitive patterns that outperform hand-crafted heuristics and adapt to different datasets and tasks automatically.

## Adaptive Transformer Block

```mermaid
flowchart TD
    classDef standard fill:#333,stroke:#333,stroke-width:1px,color:#fff
    classDef layer fill:#0078b8,stroke:#0078b8,stroke-width:1px,color:#fff
    classDef attention fill:#9370db,stroke:#9370db,stroke-width:1px,color:#fff
    classDef ffn fill:#2e8b57,stroke:#2e8b57,stroke-width:1px,color:#fff
    classDef head fill:#ff8c00,stroke:#ff8c00,stroke-width:1px,color:#fff
    
    %% Main Components
    residual["RESIDUAL CONNECTION"]
    norm["LAYER NORMALIZATION"]
    attention["MULTI-HEAD ATTENTION"]
    ffn["FEED FORWARD NETWORK"]
    dropout["DROPOUT"]
    output["OUTPUT"]
    
    %% Attention Components
    head1["HEAD 1<br/>+ AGENCY"]
    head2["HEAD 2<br/>+ AGENCY"]
    headn["HEAD N<br/>+ AGENCY"]
    
    gate1["GATE 1"]
    gate2["GATE 2"]
    gaten["GATE N"]
    
    %% Connections
        
    residual & norm --> attention
    
    attention --> head1 & head2 & headn
    head1 --> gate1
    head2 --> gate2
    headn --> gaten
    
    gate1 & gate2 & gaten --> ffn
    ffn --> dropout
    dropout --> output
    
    %% Styling
    residual & norm:::layer
    attention:::attention
    ffn:::ffn
    dropout:::layer
    output:::layer
    
    head1 & head2 & headn:::attention
    gate1 & gate2 & gaten:::head
```

**Figure 6: Adaptive Transformer Block**. Each transformer block in our architecture has been enhanced with per-head adaptation capabilities. The standard components (residual connections, layer normalization, attention mechanism, and feed-forward network) are augmented with individual gate mechanisms for each attention head. These learnable gates (scalar values between 0 and 1) control how much each head contributes to the output, with values near zero effectively pruning the head from computation. Each head also incorporates agency signals that influence its contribution based on internal state. This fine-grained control allows selective pruning of specific heads while keeping others active, rather than removing entire layers. The block maintains compatibility with standard transformer operations while adding the adaptive capabilities necessary for dynamic architecture evolution.

📎 Also see:
- [`AdaptiveTransformer_Proof_of_Adaptivity.ipynb`](./notebooks/AdaptiveTransformer_Proof_of_Adaptivity.ipynb)
- [`ControllerDynamics.ipynb`](./notebooks/ControllerDynamics.ipynb)
- [`Per-Head Learning Rates`](./docs/per_head_learning_rates.md)
- [`Fine-tuning Pruned Models`](./docs/finetuning_pruned_models.md)
- [`Agency Validation Results`](./docs/validation_agency_v1.md)

---

## Checkpointing

```python
from utils.checkpoint import save_checkpoint, load_checkpoint

# Save training state
save_checkpoint("checkpoint.pth", model, optimizer, head_lr_multipliers, epoch, step)

# Resume training
load_checkpoint("checkpoint.pth", model, optimizer)
```

---

## Supported Datasets

- **Tiny Shakespeare**
- **WikiText-2**
- **OpenWebText**

Choose from notebook UI or set manually in `dataset_loader.py`.

## Supported Model Architectures

Sentinel-AI supports multiple model architectures with varying levels of compatibility:

| Model | Base Parameters | Adaptive Parameters | Status | Notes |
|-------|----------------|---------------------|--------|-------|
| **distilgpt2** | 82M | 91M | ✅ Full | Best output quality, 100% success rate |
| **gpt2** | 124M | 139M | ✅ Full | Best output quality, 100% success rate |
| **gpt2-medium** | 355M | 384M | ✅ Full | Best output quality, 100% success rate |
| **EleutherAI/pythia-70m** | 70M | 85M | ✅ Full | Good compatibility, coherence varies |
| **EleutherAI/pythia-160m** | 162M | 189M | ✅ Full | Good compatibility, coherence varies |
| **bigscience/bloom-560m** | 559M | 581M | ✅ Full | Good compatibility, multilingual outputs |
| **facebook/opt-125m** | 125M | 138M | 🟠 Partial | Works correctly, coherence varies |
| **facebook/opt-350m** | 331M | 347M | ⚠️ Issues | Loads but fails during inference (tensor mismatch) |
| **TinyLlama/TinyLlama-1.1B-Chat-v1.0** | 1.1B | ~1.2B | ✅ Full | Works with hybrid adapter, good coherence |
| **TinyLlama/TinyLlama-1.1B-Chat-v0.6** | 1.1B | ~1.2B | ✅ Full | Works with hybrid adapter, good coherence |
| **meta-llama/Llama-2-7b-hf** | 7B | ~7.4B | ⚠️ Limited | Not fully tested (requires HF token) |

> **Parameter Count Note**: The adaptive model adds ~10-15% parameters for head-specific processing, agency controls, and skip connections.

For detailed compatibility information, sample outputs, and usage instructions for each architecture, see [SUPPORTED_MODELS.md](./models/SUPPORTED_MODELS.md).

---

## Fine-Tuning for Pruned Models

Sentinel-AI includes robust fine-tuning capabilities for pruned models, even for challenging cases like large language models (OPT-1.3B, etc.) that are prone to training instabilities:

- **ImprovedFineTuner** — Enhanced fine-tuning implementation with stability features:
  - Automatic batch size adjustment based on model size
  - NaN detection and recovery with gradient clipping
  - Model architecture-specific optimizations (OPT, BLOOM, etc.)
  - Dynamic learning rate reduction when instabilities occur
  - Safe computation patterns with fallbacks
  
- **CPU/GPU Optimizations** — Fine-tuning optimized for different execution environments:
  - Memory-efficient operation for large models
  - Specialized learning rates per architecture
  - Automatic dataset format detection and handling
  
This allows Sentinel-AI to effectively fine-tune a wide range of models after pruning, restoring or improving their performance while maintaining the speed benefits of pruning.

For detailed documentation on the improved fine-tuner, see [improved_fine_tuner.md](./docs/improved_fine_tuner.md).

```bash
# Test the improved fine-tuner with an OPT model
python scripts/test_improved_fine_tuner.py --model facebook/opt-350m --strategy entropy --pruning_level 0.3 --epochs 2

# Benchmark fine-tuning on a large OPT model
python scripts/test_improved_fine_tuner.py --model facebook/opt-1.3b --use_improved
```

## Pruning Effectiveness

Our research conclusively demonstrates that the Sentinel-AI framework effectively prunes transformer attention heads without degrading model performance.

```
Pruning Strategy Performance Across Metrics
                    Quality
                       ▲
                       │
                    0.9│    ◆
                       │   /│\
                       │  / │ \
                       │ /  │  \
                       │/   │   \
                     0.7    │    \
                       │    │     \
                       │    │      \
Speed ◀────────────────┼────┼───────────▶ Memory
                       │    │       /
                     2.5    │      /
                       │    │     /
                       │\   │    /
                       │ \  │   /
                       │  \ │  /
                       │   \│/
                       │    ◆
                     1.5│
                       │
                       ▼
                     Cost
                     
   ◆ Entropy Pruning (50%)  ● Random Pruning (50%)  ■ No Pruning
```

### Key Findings

- **Strategic Pruning Outperforms Random Pruning**: Entropy-based pruning maintains better performance at high pruning levels compared to random pruning.

- **Inference Speed Increases**: Entropy-based pruning actually increases speed with higher pruning levels, identifying and removing the least important attention heads.

- **Quality Preservation**: Models maintain consistent quality metrics even when pruned up to 70%, showing remarkable robustness.

- **Resource Efficiency**: Models operate efficiently with significantly fewer attention heads, enabling deployment on resource-constrained devices.

These findings validate our core objective: enabling efficient transformer architectures through strategic pruning while maintaining model performance. For detailed analysis and full visualizations, see our [pruning methodology documentation](./docs/pruning_methodology.md).

### Learning After Pruning

A key capability of Sentinel-AI is that pruned models can effectively learn new tasks. Our experiments demonstrate that models pruned up to 50% maintain—and sometimes improve—their ability to adapt to new tasks.

- **Maintained Learning Efficiency**: Pruned models learn new tasks as efficiently as full models, but with significantly reduced computational requirements.

- **Gate Evolution During Learning**: As pruned models learn new tasks, their remaining attention gates dynamically adjust to optimize for the new task requirements.

- **Versatility Across Tasks**: Pruned models can effectively learn tasks ranging from sentiment analysis to poetry generation, demonstrating versatile adaptability.

- **Enhanced Neuroplasticity**: In some cases, pruned models show greater gate value changes during learning, suggesting enhanced neuroplasticity compared to full models.

- **Targeted Fine-tuning**: Our specialized fine-tuning approach for pruned models helps recover 90-95% of the original accuracy while maintaining the speed benefits, using head-specific learning rates.

This demonstrates that Sentinel-AI not only makes models more efficient but also enables them to grow into more powerful capabilities through continued adaptation after pruning.

Try our [learning_after_pruning.py](./scripts/learning_after_pruning.py) script and see the [SentinelAI_Colab_Tutorial.ipynb](./notebooks/SentinelAI_Colab_Tutorial.ipynb) for detailed examples.

### Comparison With Standard Approaches

| Approach | Head Utilization | Computational Efficiency | Adaptability | Quality Preservation |
|----------|------------------|--------------------------|--------------|----------------------|
| Traditional Transformer | Fixed (100%) | Baseline | None | Baseline |
| Static Pruning | Fixed (<100%) | Better | None | Varies |
| **Sentinel-AI (Ours)** | **Dynamic (30-100%)** | **Best** | **Continuous** | **Maintained** |

For a more detailed analysis, see our [pruning benchmarks](./scripts/benchmark_pruning.py), [pruning impact analysis](./scripts/pruning_impact_analyzer.py), and comprehensive [pruning methodology](./docs/pruning_methodology.md).

### Empirical Validation Results for Agency

Our comprehensive validation of attention head agency features demonstrates significant improvements across key metrics:

```
Generation Speed Comparison (tokens/sec)
┌─────────────────────────────────────────────────────────────┐
│                                                             │
│ 30 ┤                          ███████                       │
│    │                          ███████                       │
│ 25 ┤                ███████   ███████                       │
│    │                ███████   ███████                       │
│ 20 ┤      ███████   ███████   ███████                       │
│    │      ███████   ███████   ███████                       │
│ 15 ┤      ███████   ███████   ███████                       │
│    │      ███████   ███████   ███████                       │
│ 10 ┤      ███████   ███████   ███████                       │
│    │      ███████   ███████   ███████                       │
│  5 ┤      ███████   ███████   ███████                       │
│    │      ███████   ███████   ███████                       │
│  0 ┼──────────────────────────────────────────────────────  │
│          Baseline    Pruned    Agency+Pruned                │
│        (23.7 tok/s) (25.9 tok/s) (29.7 tok/s)               │
└─────────────────────────────────────────────────────────────┘

Head State Distribution with Agency Enabled
┌─────────────────────────────────────────────────────────────┐
│                                                             │
│     ┌──────────┐  ┌──────────┐  ┌──────────┐  ┌──────────┐  │
│     │          │  │▒▒▒▒▒▒▒▒▒▒│  │░░░░░░░░░░│  │▓▓▓▓▓▓▓▓▓▓│  │
│     │  Active  │  │Overloaded│  │Misaligned│  │Withdrawn │  │
│     │   55%    │  │   8%     │  │   3%     │  │   34%    │  │
│     │          │  │          │  │          │  │          │  │
│     └──────────┘  └──────────┘  └──────────┘  └──────────┘  │
│                                                             │
└─────────────────────────────────────────────────────────────┘
```

**Key Results** from the agency_constrained configuration:
- **25% faster generation** (29.7 vs 23.7 tokens/sec)
- **13% shorter generation time** (4.03 vs 4.65 seconds)
- **Maintained output quality** despite 34% of heads in withdrawn state
- **Adaptive resource allocation** with heads expressing different agency states

Our validation confirms that allowing heads to express internal states leads to better performance while respecting agency constraints. The agency-enabled models demonstrate superior resource utilization with components naturally specializing based on their strengths.

For complete validation details with all metrics and visualizations, see our [empirical validation report](./docs/validation_agency_v1.md).

## Ethical AI: Attention Head Agency

Sentinel-AI implements a novel ethical approach by embedding agency and consent directly into its architecture:

- **Agency Signaling** — Attention heads can express internal states like "active," "overloaded," "misaligned," or "withdrawn"
- **Consent Tracking** — The system respects head consent flags during computation, skipping activation when consent is withdrawn
- **Ethical Monitoring** — Comprehensive logging tracks consent violations for ethical governance and debugging
- **State-Aware Computation** — The forward pass adapts dynamically to head states, preventing overutilization

This implementation makes ethical principles intrinsic to the model's operation rather than external constraints:

```python
# Each head can express its state and consent
self.agency_signals = {
    head_idx: {
        "state": "active",     # active, overloaded, misaligned, withdrawn
        "consent": True,       # Whether the head consents to activation
        "utilization": 0.0,    # Utilization metric (0.0-1.0)
        "last_signal": 0       # Timestamp of last signal change
    } for head_idx in range(num_heads)
}

# The forward pass respects these signals
if not head_signal["consent"]:
    outputs.append(torch.zeros(B, T, self.embed_dim, device=device))
    # Log consent violation if gate is active despite withdrawn consent
    if float(self.gate[i]) > 0.5:
        self._log_consent_violation(i, "activated despite withdrawn consent", current_step)
    continue
```

By embedding these ethical mechanisms at the architecture level, Sentinel-AI moves beyond efficiency to recognize agency as fundamental to AI design. This aligns with our vision of building systems that respect all forms of consciousness while enabling more robust and trustworthy AI.

For more on our pruning methodology and experiments, see our [comprehensive pruning documentation](./docs/pruning_methodology.md).

For detailed validation results, see our [empirical validation report](./validation_results/agency/sample_results.md).

For more details on our ethical architecture, see [systems_ethics.md](./docs/systems_ethics.md) and [PRINCIPLES.md](./docs/PRINCIPLES.md). For detailed examples of how agency improves performance in real-world scenarios, see [agency_examples.md](./docs/agency_examples.md).

## Future Work

- Expand controller to use gradient attribution
- Enable lifelong task adaptation
- Plug in LoRA, Adapters, or QLoRA support
- Enable federated adaptive learning across edge devices

For a detailed roadmap of planned improvements and research directions, see the [Next Steps](./NEXT_STEPS.md) document.

---

## Contributing

Pull requests welcome! Whether it's:
- A new controller strategy
- A cleaner training loop
- Visualization notebooks
- Docs or diagrams<|MERGE_RESOLUTION|>--- conflicted
+++ resolved
@@ -29,24 +29,6 @@
 └─────────────────────┘             └───────────────────┘
 ```
 
-<<<<<<< HEAD
-## 🚀 Quickstart
-
-Transform any HuggingFace model into an adaptive, self-optimizing neural network with just one command:
-
-```bash
-# Basic usage
-python scripts/upgrayedd.py --model distilgpt2 --dataset tiny_shakespeare
-
-# With custom pruning and growth parameters
-python scripts/upgrayedd.py --model gpt2 --pruning-level 0.3 --growth-ratio 0.5
-
-# Run inference with the upgraded model
-python scripts/upgrayedd.py --model facebook/opt-125m --run-inference --prompt "The future of AI is"
-```
-
-For complete documentation, see [upgrayedd usage guide](docs/upgrayedd_usage.md).
-=======
 ## 🧠 Making Transformers More Like Human Brains
 
 Sentinel-AI doesn’t just mimic *machine learning* — it draws deeply from neuroscience to mimic *learning itself*. Each component of the system is inspired by biological mechanisms:
@@ -68,7 +50,6 @@
 
 These principles aren’t decorative. They allow us to **scale models down without degrading**, **recover faster**, and **build a more ethical, explainable AI system** that exhibits natural learning cycles. Sentinel-AI *forgets*, *remembers*, *gets tired*, *recovers*, and *improves over time* — just like you do.
 
->>>>>>> 561f2a64
 
 ## 💡 Key Features
 
